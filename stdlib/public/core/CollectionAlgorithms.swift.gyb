//===--- CollectionAlgorithms.swift.gyb -----------------------*- swift -*-===//
//
// This source file is part of the Swift.org open source project
//
// Copyright (c) 2014 - 2016 Apple Inc. and the Swift project authors
// Licensed under Apache License v2.0 with Runtime Library Exception
//
// See http://swift.org/LICENSE.txt for license information
// See http://swift.org/CONTRIBUTORS.txt for the list of Swift project authors
//
//===----------------------------------------------------------------------===//

%{

# We know we will eventually get a Sequence.Element type.  Define
# a shorthand that we can use today.
IElement = "Iterator.Element"

}%

//===----------------------------------------------------------------------===//
// last
//===----------------------------------------------------------------------===//

extension BidirectionalCollection {
  public var last: Iterator.Element? {
    return isEmpty ? nil : self[predecessor(of: endIndex)]
  }
}

//===----------------------------------------------------------------------===//
// index(of:)/index(where:)
//===----------------------------------------------------------------------===//

extension Collection where ${IElement} : Equatable {
  /// Returns the first index where `value` appears in `self` or `nil` if
  /// `value` is not found.
  ///
  /// - Complexity: O(`self.count`).
  @warn_unused_result
  public func index(of element: ${IElement}) -> Index? {
    if let result = _customIndexOfEquatableElement(element) {
      return result
    }

    var i = self.startIndex
    while i != self.endIndex {
      if self[i] == element {
        return i
      }
      self.formSuccessor(&i)
    }
    return nil
  }
}

extension Collection {
  /// Returns the first index where `predicate` returns `true` for the
  /// corresponding value, or `nil` if such value is not found.
  ///
  /// - Complexity: O(`self.count`).
  @warn_unused_result
  public func index(
    @noescape where predicate: (${IElement}) throws -> Bool
  ) rethrows -> Index? {
    var i = self.startIndex
    while i != self.endIndex {
      if try predicate(self[i]) {
        return i
      }
      self.formSuccessor(&i)
    }
    return nil
  }
}

//===----------------------------------------------------------------------===//
// MutableCollection
//===----------------------------------------------------------------------===//

//===----------------------------------------------------------------------===//
// partition()
//===----------------------------------------------------------------------===//

%{

partitionDocComment = """\
  /// Re-order the given `range` of elements in `self` and return
  /// a pivot index *p*.
  ///
  /// - Postcondition: For all *i* in `range.lowerBound..<`\ *p*, and *j*
  ///   in *p*\ `..<range.upperBound`, `less(self[`\ *i*\ `],
  ///   self[`\ *j*\ `]) && !less(self[`\ *j*\ `], self[`\ *p*\ `])`.
  ///   Only returns `range.upperBound` when `self` is empty."""

orderingRequirementForPredicate = """\
  /// - Precondition: `isOrderedBefore` is a
  ///   [strict weak ordering](http://en.wikipedia.org/wiki/Strict_weak_order#Strict_weak_orderings)
  ///   over the elements in `self`."""

orderingRequirementForComparable = """\
  /// - Precondition: The less-than operator (`func <`) defined in
  ///   the `Comparable` conformance is a
  ///   [strict weak ordering](http://en.wikipedia.org/wiki/Strict_weak_order#Strict_weak_orderings)
  ///   over the elements in `self`."""

}%

% # Generate two versions: with explicit predicates and with
% # a Comparable requirement.
% for preds in [ True, False ]:

%   if preds:

extension MutableCollection where Self : RandomAccessCollection

%   else:

extension MutableCollection
  where Self : RandomAccessCollection, ${IElement} : Comparable

%   end
{

%   if preds:
${partitionDocComment}
  ///
${orderingRequirementForPredicate}
  @warn_unused_result
  public mutating func partition(
<<<<<<< HEAD
    @noescape isOrderedBefore isOrderedBefore:
      (${IElement}, ${IElement}) -> Bool
  ) -> Index
=======
    @noescape isOrderedBefore: (${IElement}, ${IElement}) -> Bool
  ) -> Index {
>>>>>>> 510f29ab

%   else:

${partitionDocComment}
  ///
${orderingRequirementForComparable}
  @warn_unused_result
  public mutating func partition() -> Index

%   end
  {
    let maybeOffset = _withUnsafeMutableBufferPointerIfSupported {
      (baseAddress, count) -> Int in
      var bufferPointer =
        UnsafeMutableBufferPointer(start: baseAddress, count: count)
      let unsafeBufferPivot = bufferPointer.partition(
%   if preds:
        isOrderedBefore: isOrderedBefore
%   end
        )
      return unsafeBufferPivot - bufferPointer.startIndex
    }
    if let offset = maybeOffset {
      return index(numericCast(offset), stepsFrom: startIndex)
    }

%   if preds:
    typealias EscapingBinaryPredicate =
      (${IElement}, ${IElement}) -> Bool
    var escapableIsOrderedBefore =
      unsafeBitCast(isOrderedBefore, to: EscapingBinaryPredicate.self)
    return _partition(
      &self,
      subRange: startIndex..<endIndex,
      isOrderedBefore: &escapableIsOrderedBefore)
%   else:
    return _partition(&self, subRange: startIndex..<endIndex)
%   end
  }
}

% end

//===----------------------------------------------------------------------===//
// sorted()
//===----------------------------------------------------------------------===//

%{

sortedDocCommentForPredicate = """\
  /// Returns an `Array` containing the sorted elements of `source`
  /// according to `isOrderedBefore`."""

sortedDocCommentForComparable = """\
  /// Returns an `Array` containing the sorted elements of `source`."""

sortDocCommentForPredicate = """\
  /// Sort `self` in-place according to `isOrderedBefore`."""

sortDocCommentForComparable = """\
  /// Sort `self` in-place."""

sortIsUnstableForPredicate = """\
  /// The sorting algorithm is not stable (can change the relative order of
  /// elements for which `isOrderedBefore` does not establish an order)."""

sortIsUnstableForComparable = """\
  /// The sorting algorithm is not stable (can change the relative order of
  /// elements that compare equal)."""

}%

% for Self in ['Sequence', 'MutableCollection']:

extension ${Self} where Self.Iterator.Element : Comparable {
${sortedDocCommentForComparable}
  ///
${sortIsUnstableForComparable}
  ///
${orderingRequirementForComparable}
  @warn_unused_result(${'mutable_variant: "sort"' if Self == 'MutableCollection' else ''})
  public func sorted() -> [Iterator.Element] {
    var result = ContiguousArray(self)
    result.sort()
    return Array(result)
  }
}

extension ${Self} {
${sortedDocCommentForPredicate}
  ///
${sortIsUnstableForPredicate}
  ///
${orderingRequirementForPredicate}
  @warn_unused_result(${'mutable_variant: "sort"' if Self == 'MutableCollection' else ''})
  public func sorted(
    @noescape isOrderedBefore:
      (${IElement}, ${IElement}) -> Bool
  ) -> [Iterator.Element] {
    var result = ContiguousArray(self)
    result.sort(isOrderedBefore: isOrderedBefore)
    return Array(result)
  }
}

% end

extension MutableCollection
  where
  Self : RandomAccessCollection,
  Self.Iterator.Element : Comparable {

${sortDocCommentForComparable}
  ///
${sortIsUnstableForComparable}
  ///
${orderingRequirementForComparable}
  public mutating func sort() {
    let didSortUnsafeBuffer: Void? =
      _withUnsafeMutableBufferPointerIfSupported {
      (baseAddress, count) -> Void in
      var bufferPointer =
        UnsafeMutableBufferPointer(start: baseAddress, count: count)
      bufferPointer.sort()
      return ()
    }
    if didSortUnsafeBuffer == nil {
      _introSort(&self, subRange: startIndex..<endIndex)
    }
  }
}

extension MutableCollection where Self : RandomAccessCollection {
${sortDocCommentForPredicate}
  ///
${sortIsUnstableForPredicate}
  ///
${orderingRequirementForPredicate}
  public mutating func sort(
    @noescape isOrderedBefore:
      (${IElement}, ${IElement}) -> Bool
  ) {
    typealias EscapingBinaryPredicate =
      (Iterator.Element, Iterator.Element) -> Bool
    let escapableIsOrderedBefore =
      unsafeBitCast(isOrderedBefore, to: EscapingBinaryPredicate.self)

    let didSortUnsafeBuffer: Void? =
      _withUnsafeMutableBufferPointerIfSupported {
      (baseAddress, count) -> Void in
      var bufferPointer =
        UnsafeMutableBufferPointer(start: baseAddress, count: count)
      bufferPointer.sort(isOrderedBefore: escapableIsOrderedBefore)
      return ()
    }
    if didSortUnsafeBuffer == nil {
      _introSort(
        &self,
        subRange: startIndex..<endIndex,
        isOrderedBefore: escapableIsOrderedBefore)
    }
  }
}

% for Self in 'Indexable', 'MutableIndexable':
// WORKAROUND rdar://25214066 - should be on Collection
extension ${Self} {
  public subscript(bounds: ClosedRange<Index>) -> SubSequence {
    get {
      return self[
        Range(
          uncheckedBounds: (
            lower: bounds.lowerBound,
            upper: successor(of: bounds.upperBound)))
      ]
    }
%   if 'Mutable' in Self:
    set {
      self[
        Range(
          uncheckedBounds: (
            lower: bounds.lowerBound,
            upper: successor(of: bounds.upperBound)))
      ] = newValue
    }
%   end
  }
}

// WORKAROUND rdar://25214066 - should be on Collection
extension ${Self} where Index : Strideable, Index.Stride : Integer {
  public subscript(bounds: CountableRange<Index>) -> SubSequence {
    get {
      return self[Range(bounds)]
    }
%   if 'Mutable' in Self:
    set {
      self[Range(bounds)] = newValue
    }
%   end
  }
  
  public subscript(bounds: CountableClosedRange<Index>) -> SubSequence {
    get {
      return self[ClosedRange(bounds)]
    }
%   if 'Mutable' in Self:
    set {
      self[ClosedRange(bounds)] = newValue
    }
%   end
  }
}
% end

//===--- Unavailable stuff ------------------------------------------------===//
    
extension MutableCollection where Self : RandomAccessCollection {

  @available(*, unavailable, message: "slice the collection using the range, and call partition(isOrderedBefore:)")
  public mutating func partition(
    _ range: Range<Index>,
    isOrderedBefore: (${IElement}, ${IElement}) -> Bool
  ) -> Index {
    fatalError("unavailable function can't be called")
  }
}

extension MutableCollection
  where Self : RandomAccessCollection, ${IElement} : Comparable {

  @available(*, unavailable, message: "slice the collection using the range, and call partition()")
  public mutating func partition(_ range: Range<Index>) -> Index {
    fatalError("unavailable function can't be called")
  }
}

extension MutableCollection
  where
  Self : RandomAccessCollection,
  Self.Iterator.Element : Comparable {

  @available(*, unavailable, renamed: "sort")
  public mutating func sortInPlace() {
    fatalError("unavailable function can't be called")
  }
}

extension MutableCollection where Self : RandomAccessCollection {
  @available(*, unavailable, renamed: "sort(isOrderedBefore:)")
  public mutating func sortInPlace(
    @noescape _ isOrderedBefore: (Iterator.Element, Iterator.Element) -> Bool
  ) {
    fatalError("unavailable function can't be called")
  }
}

extension Collection where ${IElement} : Equatable {
  @available(*, unavailable, renamed: "index(of:)")
  @warn_unused_result
  public func indexOf(_ element: ${IElement}) -> Index? {
    fatalError("unavailable function can't be called")
  }
}

extension Collection {
  @available(*, unavailable, renamed: "index(where:)")
  @warn_unused_result
  public func indexOf(
    @noescape _ predicate: (${IElement}) throws -> Bool
  ) rethrows -> Index? {
    fatalError("unavailable function can't be called")
  }
}<|MERGE_RESOLUTION|>--- conflicted
+++ resolved
@@ -128,14 +128,8 @@
 ${orderingRequirementForPredicate}
   @warn_unused_result
   public mutating func partition(
-<<<<<<< HEAD
-    @noescape isOrderedBefore isOrderedBefore:
-      (${IElement}, ${IElement}) -> Bool
+    @noescape isOrderedBefore: (${IElement}, ${IElement}) -> Bool
   ) -> Index
-=======
-    @noescape isOrderedBefore: (${IElement}, ${IElement}) -> Bool
-  ) -> Index {
->>>>>>> 510f29ab
 
 %   else:
 
