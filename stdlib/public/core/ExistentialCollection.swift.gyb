--- conflicted
+++ resolved
@@ -75,16 +75,9 @@
   internal let _box: _AnyIteratorBoxBase<Element>
 }
 
-<<<<<<< HEAD
 /// Every `IteratorProtocol` can also be a `Sequence`.  Note that
 /// traversing the sequence consumes the iterator.
 extension AnyIterator : Sequence {}
-=======
-@available(*, deprecated, renamed="AnyGenerator")
-public func anyGenerator<Element>(body: () -> Element?) -> AnyGenerator<Element> {
-  return AnyGenerator(body: body)
-}
->>>>>>> d56b8ba4
 
 internal struct _ClosureBasedIterator<Element> : IteratorProtocol {
   internal init(_ body: () -> Element?) {
