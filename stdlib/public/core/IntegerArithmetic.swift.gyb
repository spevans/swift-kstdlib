//===--- IntegerArithmetic.swift.gyb --------------------------*- swift -*-===//
//
// This source file is part of the Swift.org open source project
//
// Copyright (c) 2014 - 2016 Apple Inc. and the Swift project authors
// Licensed under Apache License v2.0 with Runtime Library Exception
//
// See http://swift.org/LICENSE.txt for license information
// See http://swift.org/CONTRIBUTORS.txt for the list of Swift project authors
//
//===----------------------------------------------------------------------===//
%# Ignore the following admonition; it applies to the resulting .swift file only

// Automatically Generated From IntegerArithmetic.swift.gyb.  Do Not Edit
// Directly!

%{
integerBinaryOps = [
  ('add', '+', 'Adds', 'the result'),
  ('subtract', '-', 'Subtracts', 'the result'),
  ('multiply', '*', 'Multiplies', 'the result'),
  ('divide', '/', 'Divides', 'the result'),
  ('remainder', '%', 'Divides', 'the remainder')
]
}%

/// This protocol is an implementation detail of `IntegerArithmetic`; do
/// not use it directly.
///
/// Its requirements are inherited by `IntegerArithmetic` and thus must
/// be satisfied by types conforming to that protocol.
public protocol _IntegerArithmetic {
% for name,_,Action,result in integerBinaryOps:
  /// ${Action} `lhs` and `rhs`, returning ${result} and a `Bool` that is
  /// `true` iff the operation caused an arithmetic overflow.
  static func ${name}WithOverflow(lhs: Self, _ rhs: Self) -> (Self, overflow: Bool)
% end
}

/// The common requirements for types that support integer arithmetic.
public protocol IntegerArithmetic : _IntegerArithmetic, Comparable {
  // Checked arithmetic functions.  Specific implementations in
  // FixedPoint.swift.gyb support static checking for integer types.
% for name,op,Action,result in integerBinaryOps:
  /// ${Action} `lhs` and `rhs`, returning ${result} and trapping in case of
  /// arithmetic overflow (except in -Ounchecked builds).
  @warn_unused_result
  func ${op} (lhs: Self, rhs: Self) -> Self
% end
  
  /// Explicitly convert to `IntMax`, trapping on overflow (except in
  /// -Ounchecked builds).
  @warn_unused_result
  func toIntMax() -> IntMax
}

% for name,op,Action,result in integerBinaryOps:
/// ${Action} `lhs` and `rhs`, returning ${result} and trapping in case of
/// arithmetic overflow (except in -Ounchecked builds).
@_transparent
@warn_unused_result
public func ${op} <T : _IntegerArithmetic>(lhs: T, rhs: T) -> T {
  return _overflowChecked(T.${name}WithOverflow(lhs, rhs))
}

% if (op != '/') and (op != '%'):
/// ${Action} `lhs` and `rhs`, silently discarding any overflow.
@_transparent
@warn_unused_result
public func &${op} <T : _IntegerArithmetic>(lhs: T, rhs: T) -> T {
  return T.${name}WithOverflow(lhs, rhs).0
}
% end

/// ${Action} `lhs` and `rhs` and stores ${result} in `lhs`, trapping in
/// case of arithmetic overflow (except in -Ounchecked builds).
@_transparent
<<<<<<< HEAD
public func ${op}= <T : _IntegerArithmetic>(inout lhs: T, rhs: T) {
=======
public func ${op}= <T : _IntegerArithmeticType>(lhs: inout T, rhs: T) {
>>>>>>> f7b90b86
  lhs = lhs ${op} rhs
}
% end

//===--- SignedNumber -------------------------------------------------===//
// A numeric type that supports abs(x), +x and -x
//===----------------------------------------------------------------------===//

// SignedNumber itself contains only operator requirements having
// default implementations on the base protocol.
/// Instances of conforming types can be subtracted, arithmetically
/// negated, and initialized from `0`.
///
/// Axioms:
///
/// - `x - 0 == x`
/// - `-x == 0 - x`
/// - `-(-x) == x`
public protocol SignedNumber : Comparable, IntegerLiteralConvertible {
  /// Returns the result of negating `x`.
  @warn_unused_result
  prefix func - (x: Self) -> Self

  /// Returns the difference between `lhs` and `rhs`.
  @warn_unused_result
  func - (lhs: Self, rhs: Self) -> Self
  
  // Do not use this operator directly; call abs(x) instead
  func ~> (_:Self,_:(_Abs, ())) -> Self
}

// Unary negation in terms of subtraction.  This is a default
// implementation; models of SignedNumber can provide their own
// implementations.
@_transparent
public prefix func - <T : SignedNumber>(x: T) -> T {
  return 0 - x
}

// Unary +
@_transparent
public prefix func + <T : SignedNumber>(x: T) -> T {
  return x
}

//===--- abs(x) -----------------------------------------------------------===//
public struct _Abs {}
internal func _abs<Args>(args: Args) -> (_Abs, Args) {
  return (_Abs(), args)
}

// Do not use this operator directly; call abs(x) instead
@_transparent
public func ~> <T : SignedNumber>(x:T,_:(_Abs, ())) -> T {
  return x < 0 ? -x : x
}

// FIXME: should this be folded into SignedNumber?
/// A type that supports an "absolute value" function.
public protocol AbsoluteValuable : SignedNumber {
  /// Returns the absolute value of `x`.
  @warn_unused_result
  static func abs(x: Self) -> Self
}

// Do not use this operator directly; call abs(x) instead
@_transparent
public func ~> <T : AbsoluteValuable>(x:T,_:(_Abs, ())) -> T {
  return T.abs(x)
}

/// Returns the absolute value of `x`.
///
/// Concrete instances of `SignedNumber` can specialize this
/// function by conforming to `AbsoluteValuable`.
@_transparent
public func abs<T : SignedNumber>(x: T) -> T {
  return x~>_abs()
}

@available(*, unavailable, renamed="IntegerArithmetic")
public typealias IntegerArithmeticType = IntegerArithmetic

@available(*, unavailable, renamed="SignedNumber")
public typealias SignedNumberType = SignedNumber

// ${'Local Variables'}:
// eval: (read-only-mode 1)
// End:<|MERGE_RESOLUTION|>--- conflicted
+++ resolved
@@ -75,11 +75,7 @@
 /// ${Action} `lhs` and `rhs` and stores ${result} in `lhs`, trapping in
 /// case of arithmetic overflow (except in -Ounchecked builds).
 @_transparent
-<<<<<<< HEAD
-public func ${op}= <T : _IntegerArithmetic>(inout lhs: T, rhs: T) {
-=======
-public func ${op}= <T : _IntegerArithmeticType>(lhs: inout T, rhs: T) {
->>>>>>> f7b90b86
+public func ${op}= <T : _IntegerArithmetic>(lhs: inout T, rhs: T) {
   lhs = lhs ${op} rhs
 }
 % end
