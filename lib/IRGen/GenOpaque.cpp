//===--- GenOpaque.cpp - Swift IR-generation for opaque values ------------===//
//
// This source file is part of the Swift.org open source project
//
// Copyright (c) 2014 - 2017 Apple Inc. and the Swift project authors
// Licensed under Apache License v2.0 with Runtime Library Exception
//
// See https://swift.org/LICENSE.txt for license information
// See https://swift.org/CONTRIBUTORS.txt for the list of Swift project authors
//
//===----------------------------------------------------------------------===//
//
//  This file implements IR generation for opaque values and value
//  witness operations.
//
//  In the comments throughout this file, three type names are used:
//    'B' is the type of a fixed-size buffer
//    'T' is the type which implements a protocol
//    'W' is the type of a witness to the protocol
//
//===----------------------------------------------------------------------===//

#include "llvm/ADT/SmallString.h"
#include "llvm/Support/raw_ostream.h"
#include "llvm/IR/DerivedTypes.h"
#include "swift/IRGen/ValueWitness.h"

#include "Callee.h"
#include "FixedTypeInfo.h"
#include "IRGenFunction.h"
#include "IRGenModule.h"
#include "ProtocolInfo.h"

#include "GenOpaque.h"

using namespace swift;
using namespace irgen;

/// A fixed-size buffer is always 16 bytes and pointer-aligned.
/// If we align them more, we'll need to introduce padding to
/// make protocol types work.
Size irgen::getFixedBufferSize(IRGenModule &IGM) {
  return 3 * IGM.getPointerSize();
}
Alignment irgen::getFixedBufferAlignment(IRGenModule &IGM) {
  return IGM.getPointerAlignment();
}

/// Lazily create the standard fixed-buffer type.
llvm::Type *IRGenModule::getFixedBufferTy() {
  if (FixedBufferTy) return FixedBufferTy;

  auto size = getFixedBufferSize(*this).getValue();
  FixedBufferTy = llvm::ArrayType::get(Int8Ty, size);
  return FixedBufferTy;
}

static llvm::Type *createWitnessType(IRGenModule &IGM, ValueWitness index) {
  switch (index) {
  // void (*destroy)(T *object, witness_t *self);
  case ValueWitness::Destroy: {
    llvm::Type *args[] = { IGM.OpaquePtrTy, IGM.TypeMetadataPtrTy };
    return llvm::FunctionType::get(IGM.VoidTy, args, /*isVarArg*/ false);
  }

  // void (*destroyArray)(T *object, size_t n, witness_t *self);
  case ValueWitness::DestroyArray: {
    llvm::Type *args[] = { IGM.OpaquePtrTy, IGM.SizeTy, IGM.TypeMetadataPtrTy };
    return llvm::FunctionType::get(IGM.VoidTy, args, /*isVarArg*/ false);
  }

  // T *(*initializeBufferWithCopyOfBuffer)(B *dest, B *src, M *self);
  // T *(*initializeBufferWithTakeOfBuffer)(B *dest, B *src, M *self);
  case ValueWitness::InitializeBufferWithCopyOfBuffer:
  case ValueWitness::InitializeBufferWithTakeOfBuffer: {
    llvm::Type *bufPtrTy = IGM.getFixedBufferTy()->getPointerTo(0);
    llvm::Type *args[] = { bufPtrTy, bufPtrTy, IGM.TypeMetadataPtrTy };
    return llvm::FunctionType::get(IGM.OpaquePtrTy, args, /*isVarArg*/ false);
  }

  // T *(*assignWithCopy)(T *dest, T *src, M *self);
  // T *(*assignWithTake)(T *dest, T *src, M *self);
  // T *(*initializeWithCopy)(T *dest, T *src, M *self);
  // T *(*initializeWithTake)(T *dest, T *src, M *self);
  case ValueWitness::AssignWithCopy:
  case ValueWitness::AssignWithTake:
  case ValueWitness::InitializeWithCopy:
  case ValueWitness::InitializeWithTake: {
    llvm::Type *ptrTy = IGM.OpaquePtrTy;
    llvm::Type *args[] = { ptrTy, ptrTy, IGM.TypeMetadataPtrTy };
    return llvm::FunctionType::get(ptrTy, args, /*isVarArg*/ false);
  }
      
  // T *(*initializeArrayWithCopy)(T *dest, T *src, size_t n, M *self);
  // T *(*initializeArrayWithTakeFrontToBack)(T *dest, T *src, size_t n, M *self);
  // T *(*initializeArrayWithTakeBackToFront)(T *dest, T *src, size_t n, M *self);
  case ValueWitness::InitializeArrayWithCopy:
  case ValueWitness::InitializeArrayWithTakeFrontToBack:
  case ValueWitness::InitializeArrayWithTakeBackToFront: {
    llvm::Type *ptrTy = IGM.OpaquePtrTy;
    llvm::Type *args[] = { ptrTy, ptrTy, IGM.SizeTy, IGM.TypeMetadataPtrTy };
    return llvm::FunctionType::get(ptrTy, args, /*isVarArg*/ false);
  }
      
  /// void (*storeExtraInhabitant)(T *obj, unsigned index, M *self);
  case ValueWitness::StoreExtraInhabitant: {
    llvm::Type *ptrTy = IGM.OpaquePtrTy;
    llvm::Type *indexTy = IGM.Int32Ty;
    llvm::Type *metaTy = IGM.TypeMetadataPtrTy;
    llvm::Type *voidTy = IGM.VoidTy;
    llvm::Type *args[] = {ptrTy, indexTy, metaTy};
    
    return llvm::FunctionType::get(voidTy, args, /*isVarArg*/ false);
  }
      
  /// int (*getExtraInhabitantIndex)(T *obj, M *self);
  case ValueWitness::GetExtraInhabitantIndex: {
    llvm::Type *ptrTy = IGM.OpaquePtrTy;
    llvm::Type *metaTy = IGM.TypeMetadataPtrTy;
    llvm::Type *indexTy = IGM.Int32Ty;
    
    llvm::Type *args[] = {ptrTy, metaTy};
    
    return llvm::FunctionType::get(indexTy, args, /*isVarArg*/ false);
  }
  
  /// int (*getEnumTag)(T *obj, M *self);
  case ValueWitness::GetEnumTag: {
    llvm::Type *ptrTy = IGM.OpaquePtrTy;
    llvm::Type *metaTy = IGM.TypeMetadataPtrTy;
    llvm::Type *indexTy = IGM.Int32Ty;

    llvm::Type *args[] = {ptrTy, metaTy};

    return llvm::FunctionType::get(indexTy, args, /*isVarArg*/ false);
  }

  /// void (*destructiveProjectEnumData)(T *obj, M *self);
  case ValueWitness::DestructiveProjectEnumData: {
    llvm::Type *voidTy = IGM.VoidTy;
    llvm::Type *ptrTy = IGM.OpaquePtrTy;
    llvm::Type *metaTy = IGM.TypeMetadataPtrTy;

    llvm::Type *args[] = {ptrTy, metaTy};

    return llvm::FunctionType::get(voidTy, args, /*isVarArg*/ false);
  }

  /// void (*destructiveInjectEnumTag)(T *obj, int tag, M *self);
  case ValueWitness::DestructiveInjectEnumTag: {
    llvm::Type *voidTy = IGM.VoidTy;
    llvm::Type *ptrTy = IGM.OpaquePtrTy;
    llvm::Type *indexTy = IGM.Int32Ty;
    llvm::Type *metaTy = IGM.TypeMetadataPtrTy;

    llvm::Type *args[] = {ptrTy, indexTy, metaTy};

    return llvm::FunctionType::get(voidTy, args, /*isVarArg*/ false);
  }

  case ValueWitness::Size:
  case ValueWitness::Flags:
  case ValueWitness::Stride:
  case ValueWitness::ExtraInhabitantFlags:
    // Non-function witnesses all have type size_t.
    return IGM.SizeTy;
  }
  llvm_unreachable("bad value witness!");
}

static llvm::AttributeSet getValueWitnessAttrs(IRGenModule &IGM,
                                               ValueWitness index) {
  assert(isValueWitnessFunction(index));

  auto &ctx = IGM.getLLVMContext();

  // All value witnesses are nounwind.
  auto attrs = llvm::AttributeSet::get(ctx,
                                       llvm::AttributeSet::FunctionIndex,
                                       llvm::Attribute::NoUnwind);

  switch (index) {
  // These have two arguments, but they can alias.
  case ValueWitness::AssignWithCopy:
  case ValueWitness::InitializeArrayWithTakeFrontToBack:
  case ValueWitness::InitializeArrayWithTakeBackToFront:
    return attrs;

  // These have one argument.
  case ValueWitness::Destroy:
  case ValueWitness::DestroyArray:
  case ValueWitness::DestructiveInjectEnumTag:
  case ValueWitness::DestructiveProjectEnumData:
  case ValueWitness::GetEnumTag:
  case ValueWitness::GetExtraInhabitantIndex:
  case ValueWitness::StoreExtraInhabitant:
    return attrs.addAttribute(ctx, 1, llvm::Attribute::NoAlias);

  // These have two arguments and they don't alias each other.
  case ValueWitness::AssignWithTake:
  case ValueWitness::InitializeArrayWithCopy:
  case ValueWitness::InitializeBufferWithCopyOfBuffer:
  case ValueWitness::InitializeBufferWithTakeOfBuffer:
  case ValueWitness::InitializeWithCopy:
  case ValueWitness::InitializeWithTake:
    return attrs.addAttribute(ctx, 1, llvm::Attribute::NoAlias)
                .addAttribute(ctx, 2, llvm::Attribute::NoAlias);

  case ValueWitness::Size:
  case ValueWitness::Flags:
  case ValueWitness::Stride:
  case ValueWitness::ExtraInhabitantFlags:
    llvm_unreachable("not a function value witness");
  }
  llvm_unreachable("bad witness");
}

/// Return the cached pointer-to-function type for the given value
/// witness index.
llvm::Type *IRGenModule::getValueWitnessTy(ValueWitness index) {
  assert(unsigned(index) < MaxNumValueWitnesses);
  auto &ty = ValueWitnessTys[unsigned(index)];
  if (ty) return ty;

  ty = createWitnessType(*this, index);
  return ty;
}

Signature IRGenModule::getValueWitnessSignature(ValueWitness index) {
  assert(isValueWitnessFunction(index));
  auto fnTy = cast<llvm::FunctionType>(getValueWitnessTy(index));
  auto attrs = getValueWitnessAttrs(*this, index);
  return Signature(fnTy, attrs, DefaultCC);
}

static StringRef getValueWitnessLabel(ValueWitness index) {
  switch (index) {
  case ValueWitness::Destroy:
    return "destroy";
  case ValueWitness::InitializeBufferWithCopyOfBuffer:
    return "initializeBufferWithCopyOfBuffer";
  case ValueWitness::AssignWithCopy:
    return "assignWithCopy";
  case ValueWitness::AssignWithTake:
    return "assignWithTake";
  case ValueWitness::InitializeWithCopy:
    return "initializeWithCopy";
  case ValueWitness::InitializeWithTake:
    return "initializeWithTake";
  case ValueWitness::InitializeBufferWithTakeOfBuffer:
    return "initializeBufferWithTakeOfBuffer";
  case ValueWitness::Size:
    return "size";
  case ValueWitness::Flags:
    return "flags";
  case ValueWitness::Stride:
    return "stride";
  case ValueWitness::DestroyArray:
    return "destroyArray";
  case ValueWitness::InitializeArrayWithCopy:
    return "initializeArrayWithCopy";
  case ValueWitness::InitializeArrayWithTakeFrontToBack:
    return "initializeArrayWithTakeFrontToBack";
  case ValueWitness::InitializeArrayWithTakeBackToFront:
    return "initializeArrayWithTakeBackToFront";
  case ValueWitness::StoreExtraInhabitant:
    return "storeExtraInhabitant";
  case ValueWitness::GetExtraInhabitantIndex:
    return "getExtraInhabitantIndex";
  case ValueWitness::ExtraInhabitantFlags:
    return "extraInhabitantFlags";
  case ValueWitness::GetEnumTag:
    return "getEnumTag";
  case ValueWitness::DestructiveProjectEnumData:
    return "destructiveProjectEnumData";
  case ValueWitness::DestructiveInjectEnumTag:
    return "destructiveInjectEnumTag";
  }
  llvm_unreachable("bad value witness index");
}

/// Load a specific witness from a known table.  The result is
/// always an i8*.
llvm::Value *irgen::emitInvariantLoadOfOpaqueWitness(IRGenFunction &IGF,
                                                     llvm::Value *table,
                                                     WitnessIndex index) {
  assert(table->getType() == IGF.IGM.WitnessTablePtrTy);

  // GEP to the appropriate index, avoiding spurious IR in the trivial case.
  llvm::Value *slot = table;
  if (index.getValue() != 0)
    slot = IGF.Builder.CreateConstInBoundsGEP1_32(
        /*Ty=*/nullptr, table, index.getValue());

  auto witness =
    IGF.Builder.CreateLoad(Address(slot, IGF.IGM.getPointerAlignment()));
  IGF.setInvariantLoad(witness);
  return witness;
}

/// Given a value witness table, load one of the value witnesses.
/// The result has the appropriate type for the witness.
static llvm::Value *emitLoadOfValueWitnessValue(IRGenFunction &IGF,
                                                llvm::Value *table,
                                                ValueWitness index) {
  assert(!isValueWitnessFunction(index));
  llvm::Value *witness = emitInvariantLoadOfOpaqueWitness(IGF, table, index);
  auto label = getValueWitnessLabel(index);
  auto type = IGF.IGM.getValueWitnessTy(index);
  return IGF.Builder.CreatePtrToInt(witness, type, label);
}

/// Given a type metadata pointer, load one of the value witnesses from its
/// value witness table.
static llvm::Value *
emitLoadOfValueWitnessValueFromMetadata(IRGenFunction &IGF,
                                        llvm::Value *metadata,
                                        ValueWitness index) {
  llvm::Value *vwtable = IGF.emitValueWitnessTableRefForMetadata(metadata);
  return emitLoadOfValueWitnessValue(IGF, vwtable, index);
}

/// Given a value witness table, load one of the value witnesses.
/// The result has the appropriate type for the witness.
static FunctionPointer emitLoadOfValueWitnessFunction(IRGenFunction &IGF,
                                                      llvm::Value *table,
                                                      ValueWitness index) {
  assert(isValueWitnessFunction(index));
  llvm::Value *witness = emitInvariantLoadOfOpaqueWitness(IGF, table, index);
  auto label = getValueWitnessLabel(index);
  auto signature = IGF.IGM.getValueWitnessSignature(index);

  auto type = signature.getType()->getPointerTo();
  witness = IGF.Builder.CreateBitCast(witness, type, label);

  return FunctionPointer(witness, signature);
}

/// Given a type metadata pointer, load one of the function
/// value witnesses from its value witness table.
static FunctionPointer
emitLoadOfValueWitnessFunctionFromMetadata(IRGenFunction &IGF,
                                           llvm::Value *metadata,
                                           ValueWitness index) {
  llvm::Value *vwtable = IGF.emitValueWitnessTableRefForMetadata(metadata);
  return emitLoadOfValueWitnessFunction(IGF, vwtable, index);
}

llvm::Value * IRGenFunction::emitValueWitnessValue(SILType type,
                                                   ValueWitness index) {
  assert(!isValueWitnessFunction(index));

  if (auto witness = tryGetLocalTypeDataForLayout(type,
                                LocalTypeDataKind::forValueWitness(index))) {
    return witness;
  }
  
  auto vwtable = emitValueWitnessTableRef(type);
  auto witness = emitLoadOfValueWitnessValue(*this, vwtable, index);
  setScopedLocalTypeDataForLayout(type,
                                  LocalTypeDataKind::forValueWitness(index),
                                  witness);
  return witness;
}

<<<<<<< HEAD
/// Given a call to a helper function that produces a result
/// into its first argument, set attributes appropriately.
static void setHelperAttributesForAggResult(llvm::CallInst *call,
                                            bool isFormalResult = true) {
  // Set as nounwind.
  auto attrs = llvm::AttributeList::get(call->getContext(),
                                        llvm::AttributeList::FunctionIndex,
                                        llvm::Attribute::NoUnwind);
  call->setAttributes(attrs);
  call->addParamAttr(0, llvm::Attribute::NoAlias);

  // Only set 'sret' if this is also the formal result.
  if (isFormalResult)
    call->addParamAttr(0, llvm::Attribute::StructRet);
}

/// Given a call to a helper function, set attributes appropriately.
static void setHelperAttributes(llvm::CallInst *call) {
  // Set as nounwind.
  auto attrs = llvm::AttributeList::get(call->getContext(),
                                        llvm::AttributeList::FunctionIndex,
                                        llvm::Attribute::NoUnwind);

  call->setAttributes(attrs);
=======
FunctionPointer
IRGenFunction::emitValueWitnessFunctionRef(SILType type,
                                           llvm::Value *&metadataSlot,
                                           ValueWitness index) {
  assert(isValueWitnessFunction(index));

  if (auto witness = tryGetLocalTypeDataForLayout(type,
                                LocalTypeDataKind::forValueWitness(index))) {
    metadataSlot = emitTypeMetadataRefForLayout(type);
    auto signature = IGM.getValueWitnessSignature(index);
    return FunctionPointer(witness, signature);
  }
  
  auto vwtable = emitValueWitnessTableRef(type, &metadataSlot);
  auto witness = emitLoadOfValueWitnessFunction(*this, vwtable, index);
  setScopedLocalTypeDataForLayout(type,
                                  LocalTypeDataKind::forValueWitness(index),
                                  witness.getPointer());
  return witness;
>>>>>>> a24a4392
}

llvm::Value *irgen::emitInitializeBufferWithCopyOfBufferCall(IRGenFunction &IGF,
                                                     SILType T,
                                                     Address destBuffer,
                                                     Address srcBuffer) {
  auto metadata = IGF.emitTypeMetadataRefForLayout(T);
  return emitInitializeBufferWithCopyOfBufferCall(IGF, metadata,
                                                  destBuffer, srcBuffer);
}

/// Emit a call to do an 'initializeBufferWithCopyOfBuffer' operation.
llvm::Value *
irgen::emitInitializeBufferWithCopyOfBufferCall(IRGenFunction &IGF,
                                                llvm::Value *metadata,
                                                Address destBuffer,
                                                Address srcBuffer) {
  auto copyFn = emitLoadOfValueWitnessFunctionFromMetadata(IGF, metadata,
                             ValueWitness::InitializeBufferWithCopyOfBuffer);
  llvm::CallInst *call =
    IGF.Builder.CreateCall(copyFn,
      {destBuffer.getAddress(), srcBuffer.getAddress(), metadata});

  return call;
}

llvm::Value *
irgen::emitInitializeBufferWithTakeOfBufferCall(IRGenFunction &IGF,
                                                SILType T,
                                                Address destBuffer,
                                                Address srcBuffer) {
  auto metadata = IGF.emitTypeMetadataRefForLayout(T);
  return emitInitializeBufferWithTakeOfBufferCall(IGF, metadata,
                                                  destBuffer, srcBuffer);
}

/// Emit a call to do an 'initializeBufferWithTakeOfBuffer' operation.
llvm::Value *
irgen::emitInitializeBufferWithTakeOfBufferCall(IRGenFunction &IGF,
                                                llvm::Value *metadata,
                                                Address destBuffer,
                                                Address srcBuffer) {
  auto copyFn = emitLoadOfValueWitnessFunctionFromMetadata(IGF, metadata,
                             ValueWitness::InitializeBufferWithTakeOfBuffer);
  llvm::CallInst *call =
    IGF.Builder.CreateCall(copyFn,
      {destBuffer.getAddress(), srcBuffer.getAddress(), metadata});

  return call;
}

/// Emit a dynamic alloca call to allocate enough memory to hold an object of
/// type 'T' and an optional llvm.stackrestore point if 'isInEntryBlock' is
/// false.
DynamicAlloca irgen::emitDynamicAlloca(IRGenFunction &IGF, SILType T,
                                       bool isInEntryBlock) {
  llvm::Value *stackRestorePoint = nullptr;

  // Save the stack pointer if we are not in the entry block (we could be
  // executed more than once).
  if (!isInEntryBlock) {
    auto *stackSaveFn = llvm::Intrinsic::getDeclaration(
        &IGF.IGM.Module, llvm::Intrinsic::ID::stacksave);

    stackRestorePoint =  IGF.Builder.CreateCall(stackSaveFn, {}, "spsave");
  }

  // Emit the dynamic alloca.
  llvm::Value *size = emitLoadOfSize(IGF, T);
  auto *alloca = IGF.Builder.CreateAlloca(IGF.IGM.Int8Ty, size, "alloca");
  alloca->setAlignment(16);
  assert(!isInEntryBlock ||
         IGF.getActiveDominancePoint().isUniversal() &&
             "Must be in entry block if we insert dynamic alloca's without "
             "stackrestores");
  return {alloca, stackRestorePoint};
}

/// Deallocate dynamic alloca's memory if requested by restoring the stack
/// location before the dynamic alloca's call.
void irgen::emitDeallocateDynamicAlloca(IRGenFunction &IGF,
                                        StackAddress address) {
  if (!address.needsSPRestore())
    return;
  auto *stackRestoreFn = llvm::Intrinsic::getDeclaration(
      &IGF.IGM.Module, llvm::Intrinsic::ID::stackrestore);
  IGF.Builder.CreateCall(stackRestoreFn, address.getSavedSP());
}

/// Emit a call to do an 'initializeArrayWithCopy' operation.
void irgen::emitInitializeArrayWithCopyCall(IRGenFunction &IGF,
                                            SILType T,
                                            Address destObject,
                                            Address srcObject,
                                            llvm::Value *count) {
  llvm::Value *metadata;
  auto copyFn = IGF.emitValueWitnessFunctionRef(T, metadata,
                                       ValueWitness::InitializeArrayWithCopy);

  IGF.Builder.CreateCall(copyFn,
      {destObject.getAddress(), srcObject.getAddress(), count, metadata});
}

/// Emit a call to do an 'initializeArrayWithTakeFrontToBack' operation.
void irgen::emitInitializeArrayWithTakeFrontToBackCall(IRGenFunction &IGF,
                                            SILType T,
                                            Address destObject,
                                            Address srcObject,
                                            llvm::Value *count) {
  llvm::Value *metadata;
  auto copyFn = IGF.emitValueWitnessFunctionRef(T, metadata,
                            ValueWitness::InitializeArrayWithTakeFrontToBack);
  IGF.Builder.CreateCall(copyFn,
      {destObject.getAddress(), srcObject.getAddress(), count, metadata});
}

/// Emit a call to do an 'initializeArrayWithTakeBackToFront' operation.
void irgen::emitInitializeArrayWithTakeBackToFrontCall(IRGenFunction &IGF,
                                            SILType T,
                                            Address destObject,
                                            Address srcObject,
                                            llvm::Value *count) {
  llvm::Value *metadata;
  auto copyFn = IGF.emitValueWitnessFunctionRef(T, metadata,
                             ValueWitness::InitializeArrayWithTakeBackToFront);
  IGF.Builder.CreateCall(copyFn,
      {destObject.getAddress(), srcObject.getAddress(), count, metadata});
}

/// Emit a call to do an 'assignWithCopy' operation.
void irgen::emitAssignWithCopyCall(IRGenFunction &IGF,
                                   SILType T,
                                   Address destObject,
                                   Address srcObject) {
  llvm::Value *metadata;
  auto copyFn = IGF.emitValueWitnessFunctionRef(T, metadata,
                                                ValueWitness::AssignWithCopy);
  IGF.Builder.CreateCall(copyFn,
      {destObject.getAddress(), srcObject.getAddress(), metadata});
}

/// Emit a call to do an 'assignWithCopy' operation.
void irgen::emitAssignWithCopyCall(IRGenFunction &IGF,
                                   llvm::Value *metadata,
                                   Address destObject,
                                   Address srcObject) {
  auto copyFn = emitLoadOfValueWitnessFunctionFromMetadata(IGF, metadata,
                                         ValueWitness::AssignWithCopy);
  IGF.Builder.CreateCall(copyFn,
      {destObject.getAddress(), srcObject.getAddress(), metadata});
}

/// Emit a call to do an 'assignWithTake' operation.
void irgen::emitAssignWithTakeCall(IRGenFunction &IGF,
                                   SILType T,
                                   Address destObject,
                                   Address srcObject) {
  llvm::Value *metadata;
  auto copyFn = IGF.emitValueWitnessFunctionRef(T, metadata,
                                                ValueWitness::AssignWithTake);
  IGF.Builder.CreateCall(copyFn,
      {destObject.getAddress(), srcObject.getAddress(), metadata});
}

/// Emit a call to do a 'destroyArray' operation.
void irgen::emitDestroyArrayCall(IRGenFunction &IGF,
                                 SILType T,
                                 Address object,
                                 llvm::Value *count) {
  // If T is a trivial/POD type, nothing needs to be done.
  if (T.getObjectType().isTrivial(IGF.getSILModule()))
    return;

  llvm::Value *metadata;
  auto fn = IGF.emitValueWitnessFunctionRef(T, metadata,
                                            ValueWitness::DestroyArray);
  IGF.Builder.CreateCall(fn, {object.getAddress(), count, metadata});
}

/// Emit a call to the 'getExtraInhabitantIndex' operation.
/// The type must be dynamically known to have extra inhabitant witnesses.
llvm::Value *irgen::emitGetExtraInhabitantIndexCall(IRGenFunction &IGF,
                                                    SILType T,
                                                    Address srcObject) {
  llvm::Value *metadata;
  auto fn = IGF.emitValueWitnessFunctionRef(T, metadata,
                                       ValueWitness::GetExtraInhabitantIndex);
  
  llvm::CallInst *call =
    IGF.Builder.CreateCall(fn, {srcObject.getAddress(), metadata});
  return call;
}

/// Emit a call to the 'storeExtraInhabitant' operation.
/// The type must be dynamically known to have extra inhabitant witnesses.
llvm::Value *irgen::emitStoreExtraInhabitantCall(IRGenFunction &IGF,
                                                 SILType T,
                                                 llvm::Value *index,
                                                 Address destObject) {
  llvm::Value *metadata;
  auto fn = IGF.emitValueWitnessFunctionRef(T, metadata,
                                          ValueWitness::StoreExtraInhabitant);
  llvm::CallInst *call =
    IGF.Builder.CreateCall(fn, {destObject.getAddress(), index, metadata});
  return call;
}

/// Emit a call to the 'getEnumTag' operation.
llvm::Value *irgen::emitGetEnumTagCall(IRGenFunction &IGF,
                                       SILType T,
                                       Address srcObject) {
  llvm::Value *metadata;
  auto fn = IGF.emitValueWitnessFunctionRef(T, metadata,
                                            ValueWitness::GetEnumTag);

  llvm::CallInst *call =
    IGF.Builder.CreateCall(fn, {srcObject.getAddress(), metadata});
  return call;
}

/// Emit a call to the 'destructiveProjectEnumData' operation.
/// The type must be dynamically known to have enum witnesses.
void irgen::emitDestructiveProjectEnumDataCall(IRGenFunction &IGF,
                                               SILType T,
                                               Address srcObject) {
  llvm::Value *metadata;
  auto fn = IGF.emitValueWitnessFunctionRef(T, metadata,
                                    ValueWitness::DestructiveProjectEnumData);
  IGF.Builder.CreateCall(fn, {srcObject.getAddress(), metadata});
}

/// Emit a call to the 'destructiveInjectEnumTag' operation.
/// The type must be dynamically known to have enum witnesses.
void irgen::emitDestructiveInjectEnumTagCall(IRGenFunction &IGF,
                                             SILType T,
                                             unsigned tag,
                                             Address srcObject) {
  llvm::Value *metadata;
  auto fn = IGF.emitValueWitnessFunctionRef(T, metadata,
                                      ValueWitness::DestructiveInjectEnumTag);
  llvm::Value *tagValue =
    llvm::ConstantInt::get(IGF.IGM.Int32Ty, tag);
  IGF.Builder.CreateCall(fn, {srcObject.getAddress(), tagValue, metadata});
}

/// Load the 'size' value witness from the given table as a size_t.
llvm::Value *irgen::emitLoadOfSize(IRGenFunction &IGF, SILType T) {
  return IGF.emitValueWitnessValue(T, ValueWitness::Size);
}

/// Load the 'alignmentMask' value witness from the given table as a size_t.
llvm::Value *irgen::emitLoadOfAlignmentMask(IRGenFunction &IGF, SILType T) {
  auto flags = IGF.emitValueWitnessValue(T, ValueWitness::Flags);
  auto mask = IGF.IGM.getSize(Size(ValueWitnessFlags::AlignmentMask));
  return IGF.Builder.CreateAnd(flags, mask,
                               flags->getName() + ".alignmentMask");
}

/// Load the 'isPOD' valueWitness from the given table as an i1.
llvm::Value *irgen::emitLoadOfIsPOD(IRGenFunction &IGF, SILType T) {
  auto flags = IGF.emitValueWitnessValue(T, ValueWitness::Flags);
  auto mask = IGF.IGM.getSize(Size(ValueWitnessFlags::IsNonPOD));
  auto masked = IGF.Builder.CreateAnd(flags, mask);
  return IGF.Builder.CreateICmpEQ(masked, IGF.IGM.getSize(Size(0)),
                                  flags->getName() + ".isPOD");
}

/// Load the 'isBitwiseTakable' valueWitness from the given table as an i1.
llvm::Value *irgen::emitLoadOfIsBitwiseTakable(IRGenFunction &IGF, SILType T) {
  auto flags = IGF.emitValueWitnessValue(T, ValueWitness::Flags);
  auto mask = IGF.IGM.getSize(Size(ValueWitnessFlags::IsNonBitwiseTakable));
  auto masked = IGF.Builder.CreateAnd(flags, mask);
  return IGF.Builder.CreateICmpEQ(masked, IGF.IGM.getSize(Size(0)),
                                  flags->getName() + ".isBitwiseTakable");
}

/// Load the 'isInline' valueWitness from the given table as an i1.
llvm::Value *irgen::emitLoadOfIsInline(IRGenFunction &IGF, SILType T) {
  auto flags = IGF.emitValueWitnessValue(T, ValueWitness::Flags);
  auto mask = IGF.IGM.getSize(Size(ValueWitnessFlags::IsNonInline));
  auto masked = IGF.Builder.CreateAnd(flags, mask);
  return IGF.Builder.CreateICmpEQ(masked, IGF.IGM.getSize(Size(0)),
                                  flags->getName() + ".isInline");
}

/// Load the 'hasExtraInhabitants' valueWitness from the given table as an i1.
llvm::Value *irgen::emitLoadOfHasExtraInhabitants(IRGenFunction &IGF, SILType T) {
  auto flags = IGF.emitValueWitnessValue(T, ValueWitness::Flags);
  auto mask = IGF.IGM.getSize(Size(ValueWitnessFlags::Enum_HasExtraInhabitants));
  auto masked = IGF.Builder.CreateAnd(flags, mask);
  return IGF.Builder.CreateICmpNE(masked, IGF.IGM.getSize(Size(0)),
                                  flags->getName() + ".hasExtraInhabitants");
}

/// Load the 'stride' value witness from the given table as a size_t.
llvm::Value *irgen::emitLoadOfStride(IRGenFunction &IGF, SILType T) {
  return IGF.emitValueWitnessValue(T, ValueWitness::Stride);
}

llvm::Value *irgen::emitLoadOfExtraInhabitantCount(IRGenFunction &IGF,
                                                   SILType T) {
  auto xiFlags =
    IGF.emitValueWitnessValue(T, ValueWitness::ExtraInhabitantFlags);
  auto mask = IGF.IGM.getSize(
                          Size(ExtraInhabitantFlags::NumExtraInhabitantsMask));
  return IGF.Builder.CreateAnd(xiFlags, mask,
                               xiFlags->getName() + ".extraInhabitantCount");
}

std::pair<llvm::Value *, llvm::Value *>
irgen::emitLoadOfIsInline(IRGenFunction &IGF, llvm::Value *metadata) {
  auto *flags = emitLoadOfValueWitnessValueFromMetadata(IGF, metadata,
                                                        ValueWitness::Flags);
  auto mask = IGF.IGM.getSize(Size(ValueWitnessFlags::IsNonInline));
  auto masked = IGF.Builder.CreateAnd(flags, mask);
  return std::make_pair(
      IGF.Builder.CreateICmpEQ(masked, IGF.IGM.getSize(Size(0)),
                               flags->getName() + ".isInline"),
      flags);
}

llvm::Value *irgen::emitLoadOfSize(IRGenFunction &IGF, llvm::Value *metadata) {
  auto *size = emitLoadOfValueWitnessValueFromMetadata(IGF, metadata,
                                                       ValueWitness::Size);
  return size;
}

llvm::Value *irgen::emitAlignMaskFromFlags(IRGenFunction &IGF,
                                           llvm::Value *flags) {
  auto *alignMask = IGF.IGM.getSize(Size(ValueWitnessFlags::AlignmentMask));
  return IGF.Builder.CreateAnd(flags, alignMask,
                               flags->getName() + ".alignmentMask");
}

/// Emit a call to do an 'initializeWithCopy' operation.
void irgen::emitInitializeWithCopyCall(IRGenFunction &IGF,
                                       SILType T,
                                       Address dest,
                                       Address src) {
  llvm::Value *metadata;
  auto fn = IGF.emitValueWitnessFunctionRef(T, metadata,
                                            ValueWitness::InitializeWithCopy);
  IGF.Builder.CreateCall(fn, {dest.getAddress(), src.getAddress(), metadata});
}

llvm::Value *irgen::emitInitializeWithCopyCall(IRGenFunction &IGF,
                                               llvm::Value *metadata,
                                               Address dest, Address src) {
  auto copyFn = emitLoadOfValueWitnessFunctionFromMetadata(
      IGF, metadata, ValueWitness::InitializeWithCopy);
  llvm::CallInst *call = IGF.Builder.CreateCall(
      copyFn, {dest.getAddress(), src.getAddress(), metadata});

  return call;
}

/// Emit a call to do an 'initializeWithTake' operation.
void irgen::emitInitializeWithTakeCall(IRGenFunction &IGF,
                                       SILType T,
                                       Address dest,
                                       Address src) {
  llvm::Value *metadata;
  auto fn = IGF.emitValueWitnessFunctionRef(T, metadata,
                                            ValueWitness::InitializeWithTake);
  IGF.Builder.CreateCall(fn, {dest.getAddress(), src.getAddress(), metadata});
}

llvm::Value *irgen::emitInitializeWithTakeCall(IRGenFunction &IGF,
                                               llvm::Value *metadata,
                                               Address dest, Address src) {
  auto copyFn = emitLoadOfValueWitnessFunctionFromMetadata(
      IGF, metadata, ValueWitness::InitializeWithTake);
  llvm::CallInst *call = IGF.Builder.CreateCall(
      copyFn, {dest.getAddress(), src.getAddress(), metadata});

  return call;
}

/// Emit a call to do a 'destroy' operation.
void irgen::emitDestroyCall(IRGenFunction &IGF,
                            SILType T,
                            Address object) {
  // If T is a trivial/POD type, nothing needs to be done.
  if (T.getObjectType().isTrivial(IGF.getSILModule()))
    return;
  llvm::Value *metadata;
  auto fn = IGF.emitValueWitnessFunctionRef(T, metadata,
                                            ValueWitness::Destroy);
  IGF.Builder.CreateCall(fn, {object.getAddress(), metadata});
}

void irgen::emitDestroyCall(IRGenFunction &IGF, llvm::Value *metadata,
                            Address object) {
  auto fn = emitLoadOfValueWitnessFunctionFromMetadata(IGF, metadata,
                                                       ValueWitness::Destroy);
  IGF.Builder.CreateCall(fn, {object.getAddress(), metadata});
}

static llvm::Constant *getAllocateValueBufferFunction(IRGenModule &IGM) {

  llvm::Type *argTys[] = {IGM.TypeMetadataPtrTy, IGM.OpaquePtrTy};

  llvm::SmallString<40> fnName("__swift_allocate_value_buffer");

  return IGM.getOrCreateHelperFunction(
      fnName, IGM.OpaquePtrTy, argTys,
      [&](IRGenFunction &IGF) {
        auto it = IGF.CurFn->arg_begin();
        auto *metadata = &*(it++);
        auto buffer = Address(&*(it++), Alignment(1));

        // Dynamically check whether this type is inline or needs an allocation.
        llvm::Value *isInline, *flags;
        std::tie(isInline, flags) = emitLoadOfIsInline(IGF, metadata);

        auto *outlineBB = IGF.createBasicBlock("outline.allocateValueInBuffer");
        auto *doneBB = IGF.createBasicBlock("done");
        llvm::Value *addressInline, *addressOutline;
        addressInline = buffer.getAddress();
        auto *origBB = IGF.Builder.GetInsertBlock();
        IGF.Builder.CreateCondBr(isInline, doneBB, outlineBB);

        IGF.Builder.emitBlock(outlineBB);
        {
          auto *size = emitLoadOfSize(IGF, metadata);
          auto *alignMask = emitAlignMaskFromFlags(IGF, flags);
          auto valueAddr =
              IGF.emitAllocRawCall(size, alignMask, "outline.ValueBuffer");
          IGF.Builder.CreateStore(
              valueAddr, Address(IGF.Builder.CreateBitCast(
                                     buffer.getAddress(),
                                     valueAddr->getType()->getPointerTo()),
                                 Alignment(1)));
          addressOutline =
              IGF.Builder.CreateBitCast(valueAddr, IGM.OpaquePtrTy);
          IGF.Builder.CreateBr(doneBB);
        }

        IGF.Builder.emitBlock(doneBB);
        auto *addressOfValue = IGF.Builder.CreatePHI(IGM.OpaquePtrTy, 2);
        addressOfValue->addIncoming(addressInline, origBB);
        addressOfValue->addIncoming(addressOutline, outlineBB);
        IGF.Builder.CreateRet(addressOfValue);
      },
      true /*noinline*/);
}

Address irgen::emitAllocateValueInBuffer(IRGenFunction &IGF, SILType type,
                                         Address buffer) {
  // Handle FixedSize types.
  auto &IGM = IGF.IGM;
  auto storagePtrTy = IGM.getStoragePointerType(type);
  auto &Builder = IGF.Builder;
  if (auto *fixedTI = dyn_cast<FixedTypeInfo>(&IGF.getTypeInfo(type))) {
    auto packing = fixedTI->getFixedPacking(IGM);

    // Inline representation.
    if (packing == FixedPacking::OffsetZero) {
      return Address(Builder.CreateBitCast(buffer.getAddress(), storagePtrTy),
                     buffer.getAlignment());
    }

    // Outline representation.
    assert(packing == FixedPacking::Allocate && "Expect non dynamic packing");
    auto size = fixedTI->getStaticSize(IGM);
    auto alignMask = fixedTI->getStaticAlignmentMask(IGM);
    auto valueAddr =
        IGF.emitAllocRawCall(size, alignMask, "outline.ValueBuffer");
    Builder.CreateStore(
        valueAddr,
        Address(Builder.CreateBitCast(buffer.getAddress(),
                                      valueAddr->getType()->getPointerTo()),
                buffer.getAlignment()));
    return Address(Builder.CreateBitCast(valueAddr, storagePtrTy),
                   buffer.getAlignment());
  }

  // Dynamic packing.

  /// Call a function to handle the non-fixed case.
  auto *allocateFun = getAllocateValueBufferFunction(IGF.IGM);
  auto *metadata = IGF.emitTypeMetadataRefForLayout(type);
  auto *call = Builder.CreateCall(
      allocateFun,
      {metadata, Builder.CreateBitCast(buffer.getAddress(), IGM.OpaquePtrTy)});
  call->setCallingConv(IGF.IGM.DefaultCC);
  call->setDoesNotThrow();

  auto addressOfValue = Builder.CreateBitCast(call, storagePtrTy);
  return Address(addressOfValue, Alignment(1));
}

static llvm::Constant *getProjectValueInBufferFunction(IRGenModule &IGM) {

  llvm::Type *argTys[] = {IGM.TypeMetadataPtrTy, IGM.OpaquePtrTy};

  llvm::SmallString<40> fnName("__swift_project_value_buffer");

  return IGM.getOrCreateHelperFunction(
      fnName, IGM.OpaquePtrTy, argTys,
      [&](IRGenFunction &IGF) {
        auto it = IGF.CurFn->arg_begin();
        auto *metadata = &*(it++);
        auto buffer = Address(&*(it++), Alignment(1));
        auto &Builder = IGF.Builder;

        // Dynamically check whether this type is inline or needs an allocation.
        llvm::Value *isInline, *flags;
        std::tie(isInline, flags) = emitLoadOfIsInline(IGF, metadata);

        auto *outlineBB = IGF.createBasicBlock("outline.projectValueInBuffer");
        auto *doneBB = IGF.createBasicBlock("done");
        llvm::Value *addressInline, *addressOutline;
        auto *origBB = Builder.GetInsertBlock();
        addressInline = buffer.getAddress();

        Builder.CreateCondBr(isInline, doneBB, outlineBB);

        Builder.emitBlock(outlineBB);
        {
          addressOutline = Builder.CreateLoad(
              Address(Builder.CreateBitCast(buffer.getAddress(),
                                            IGM.OpaquePtrTy->getPointerTo()),
                      Alignment(1)));
          Builder.CreateBr(doneBB);
        }

        Builder.emitBlock(doneBB);
        auto *addressOfValue = Builder.CreatePHI(IGM.OpaquePtrTy, 2);
        addressOfValue->addIncoming(addressInline, origBB);
        addressOfValue->addIncoming(addressOutline, outlineBB);

        Builder.CreateRet(addressOfValue);
      },
      true /*noinline*/);
}

Address irgen::emitProjectValueInBuffer(IRGenFunction &IGF, SILType type,
                                        Address buffer) {
  // Handle FixedSize types.
  auto &IGM = IGF.IGM;
  auto storagePtrTy = IGM.getStoragePointerType(type);
  auto &Builder = IGF.Builder;
  if (auto *fixedTI = dyn_cast<FixedTypeInfo>(&IGF.getTypeInfo(type))) {
    auto packing = fixedTI->getFixedPacking(IGM);

    // Inline representation.
    if (packing == FixedPacking::OffsetZero) {
      return Address(Builder.CreateBitCast(buffer.getAddress(), storagePtrTy),
                     buffer.getAlignment());
    }

    // Outline representation.
    assert(packing == FixedPacking::Allocate && "Expect non dynamic packing");
    auto valueAddr = Builder.CreateLoad(
        Address(Builder.CreateBitCast(buffer.getAddress(),
                                      storagePtrTy->getPointerTo()),
                buffer.getAlignment()));
    return Address(Builder.CreateBitCast(valueAddr, storagePtrTy),
                   buffer.getAlignment());
  }

  // Dynamic packing.
  auto *projectFun = getProjectValueInBufferFunction(IGF.IGM);
  auto *metadata = IGF.emitTypeMetadataRefForLayout(type);
  auto *call = Builder.CreateCall(
      projectFun,
      {metadata, Builder.CreateBitCast(buffer.getAddress(), IGM.OpaquePtrTy)});
  call->setCallingConv(IGF.IGM.DefaultCC);
  call->setDoesNotThrow();

  auto addressOfValue = Builder.CreateBitCast(call, storagePtrTy);
  return Address(addressOfValue, Alignment(1));
}

static llvm::Constant *getDeallocateValueInBufferFunction(IRGenModule &IGM) {

  llvm::Type *argTys[] = {IGM.TypeMetadataPtrTy, IGM.OpaquePtrTy};

  llvm::SmallString<40> fnName("__swift_deallocate_value_buffer");

  return IGM.getOrCreateHelperFunction(
      fnName, IGM.VoidTy, argTys,
      [&](IRGenFunction &IGF) {
        auto it = IGF.CurFn->arg_begin();
        auto *metadata = &*(it++);
        auto buffer = Address(&*(it++), Alignment(1));
        auto &Builder = IGF.Builder;

        // Dynamically check whether this type is inline or needs an allocation.
        llvm::Value *isInline, *flags;
        std::tie(isInline, flags) = emitLoadOfIsInline(IGF, metadata);
        auto *outlineBB = IGF.createBasicBlock("outline.deallocateValueInBuffer");
        auto *doneBB = IGF.createBasicBlock("done");

        Builder.CreateCondBr(isInline, doneBB, outlineBB);

        Builder.emitBlock(outlineBB);
        {
          auto *size = emitLoadOfSize(IGF, metadata);
          auto *alignMask = emitAlignMaskFromFlags(IGF, flags);
          auto *ptr = Builder.CreateLoad(Address(
              Builder.CreateBitCast(buffer.getAddress(), IGM.Int8PtrPtrTy),
              buffer.getAlignment()));
          IGF.emitDeallocRawCall(ptr, size, alignMask);
          Builder.CreateBr(doneBB);
        }

        Builder.emitBlock(doneBB);
        Builder.CreateRetVoid();
      },
      true /*noinline*/);
}

void irgen::emitDeallocateValueInBuffer(IRGenFunction &IGF,
                                 SILType type,
                                 Address buffer) {
  // Handle FixedSize types.
  auto &IGM = IGF.IGM;
  auto &Builder = IGF.Builder;
  if (auto *fixedTI = dyn_cast<FixedTypeInfo>(&IGF.getTypeInfo(type))) {
    auto packing = fixedTI->getFixedPacking(IGM);

    // Inline representation.
    if (packing == FixedPacking::OffsetZero)
      return;

    // Outline representation.
    assert(packing == FixedPacking::Allocate && "Expect non dynamic packing");
    auto size = fixedTI->getStaticSize(IGM);
    auto alignMask = fixedTI->getStaticAlignmentMask(IGM);
    auto *ptr = Builder.CreateLoad(Address(
        Builder.CreateBitCast(buffer.getAddress(), IGM.Int8PtrPtrTy),
        buffer.getAlignment()));
    IGF.emitDeallocRawCall(ptr, size, alignMask);
    return;
  }

  // Dynamic packing.
  auto *projectFun = getDeallocateValueInBufferFunction(IGF.IGM);
  auto *metadata = IGF.emitTypeMetadataRefForLayout(type);
  auto *call = Builder.CreateCall(
      projectFun,
      {metadata, Builder.CreateBitCast(buffer.getAddress(), IGM.OpaquePtrTy)});
  call->setCallingConv(IGF.IGM.DefaultCC);
  call->setDoesNotThrow();
}<|MERGE_RESOLUTION|>--- conflicted
+++ resolved
@@ -363,32 +363,6 @@
   return witness;
 }
 
-<<<<<<< HEAD
-/// Given a call to a helper function that produces a result
-/// into its first argument, set attributes appropriately.
-static void setHelperAttributesForAggResult(llvm::CallInst *call,
-                                            bool isFormalResult = true) {
-  // Set as nounwind.
-  auto attrs = llvm::AttributeList::get(call->getContext(),
-                                        llvm::AttributeList::FunctionIndex,
-                                        llvm::Attribute::NoUnwind);
-  call->setAttributes(attrs);
-  call->addParamAttr(0, llvm::Attribute::NoAlias);
-
-  // Only set 'sret' if this is also the formal result.
-  if (isFormalResult)
-    call->addParamAttr(0, llvm::Attribute::StructRet);
-}
-
-/// Given a call to a helper function, set attributes appropriately.
-static void setHelperAttributes(llvm::CallInst *call) {
-  // Set as nounwind.
-  auto attrs = llvm::AttributeList::get(call->getContext(),
-                                        llvm::AttributeList::FunctionIndex,
-                                        llvm::Attribute::NoUnwind);
-
-  call->setAttributes(attrs);
-=======
 FunctionPointer
 IRGenFunction::emitValueWitnessFunctionRef(SILType type,
                                            llvm::Value *&metadataSlot,
@@ -408,7 +382,6 @@
                                   LocalTypeDataKind::forValueWitness(index),
                                   witness.getPointer());
   return witness;
->>>>>>> a24a4392
 }
 
 llvm::Value *irgen::emitInitializeBufferWithCopyOfBufferCall(IRGenFunction &IGF,
