//===--- ImportType.cpp - Import Clang Types ------------------------------===//
//
// This source file is part of the Swift.org open source project
//
// Copyright (c) 2014 - 2017 Apple Inc. and the Swift project authors
// Licensed under Apache License v2.0 with Runtime Library Exception
//
// See https://swift.org/LICENSE.txt for license information
// See https://swift.org/CONTRIBUTORS.txt for the list of Swift project authors
//
//===----------------------------------------------------------------------===//
//
// This file implements support for importing Clang types as Swift types.
//
//===----------------------------------------------------------------------===//

#include "CFTypeInfo.h"
#include "ImporterImpl.h"
#include "ClangDiagnosticConsumer.h"
#include "swift/Strings.h"
#include "swift/AST/ASTContext.h"
#include "swift/AST/Decl.h"
#include "swift/AST/DiagnosticEngine.h"
#include "swift/AST/DiagnosticsClangImporter.h"
#include "swift/AST/GenericEnvironment.h"
#include "swift/AST/Module.h"
#include "swift/AST/NameLookup.h"
#include "swift/AST/ParameterList.h"
#include "swift/AST/Types.h"
#include "swift/ClangImporter/ClangModule.h"
#include "swift/Parse/Token.h"
#include "clang/Sema/Lookup.h"
#include "clang/Sema/Sema.h"
#include "clang/Lex/Preprocessor.h"
#include "clang/AST/ASTContext.h"
#include "clang/AST/TypeVisitor.h"
#include "llvm/ADT/SmallString.h"
#include "llvm/ADT/StringExtras.h"
#include "llvm/Support/Compiler.h"

using namespace swift;
using namespace importer;

/// Given that a type is the result of a special typedef import, was
/// it originally a CF pointer?
static bool isImportedCFPointer(clang::QualType clangType, Type type) {
  return (clangType->isPointerType() &&
          (type->is<ClassType>() || type->isClassExistentialType()));
}

namespace {
  /// Various types that we want to do something interesting to after
  /// importing them.
  struct ImportHint {
    enum ImportHintKind {
      /// There is nothing special about the source type.
      None,

      /// The source type is 'void'.
      Void,

      /// The source type is 'BOOL'.
      BOOL,

      /// The source type is 'Boolean'.
      Boolean,

      /// The source type is an Objective-C class type bridged to a Swift
      /// type.
      ObjCBridged,

      /// The source type is 'NSUInteger'.
      NSUInteger,

      /// The source type is an Objective-C object pointer type.
      ObjCPointer,

      /// The source type is a CF object pointer type.
      CFPointer,

      /// The source type is a block pointer type.
      Block,

      /// The source type is a function pointer type.
      CFunctionPointer,

      /// The source type is any other pointer type.
      OtherPointer,

      /// The source type created a new Swift type, using swift_newtype, of an
      /// original underlying CFPointer. This distinction is necessary to
      /// trigger audit-checking.
      SwiftNewtypeFromCFPointer,
    };

    ImportHintKind Kind;

    /// The type to which the imported type is bridged.
    Type BridgedType;

    /// Allow conversion from an import hint to an import hint kind,
    /// which is useful for switches and comparisons.
    operator ImportHintKind() const { return Kind; }

    ImportHint(ImportHintKind kind) : Kind(kind) {
      assert(kind != ObjCBridged &&
             "Bridged entry point requires a bridged type");
    }

    ImportHint(ImportHintKind kind, Type bridgedType)
        : Kind(kind), BridgedType(bridgedType) {
      assert(kind == ImportHint::ObjCBridged && "Wrong kind for bridged type");
    }
  };

  bool canImportAsOptional(ImportHint hint) {
    // See also ClangImporter.cpp's canImportAsOptional.
    switch (hint) {
    case ImportHint::None:
    case ImportHint::BOOL:
    case ImportHint::Boolean:
    case ImportHint::NSUInteger:
    case ImportHint::Void:
      return false;

    case ImportHint::Block:
    case ImportHint::CFPointer:
    case ImportHint::ObjCBridged:
    case ImportHint::ObjCPointer:
    case ImportHint::CFunctionPointer:
    case ImportHint::OtherPointer:
    case ImportHint::SwiftNewtypeFromCFPointer:
      return true;
    }

    llvm_unreachable("Invalid ImportHint.");
  }

  struct ImportResult {
    Type AbstractType;
    ImportHint Hint;

    /*implicit*/ ImportResult(Type type = Type(),
                              ImportHint hint = ImportHint::None)
      : AbstractType(type), Hint(hint) {}

    /*implicit*/ ImportResult(TypeBase *type,
                              ImportHint hint = ImportHint::None)
      : AbstractType(type), Hint(hint) {}

    explicit operator bool() const { return (bool) AbstractType; }
  };

  static OptionalTypeKind getOptionalKind(ImportTypeKind kind,
                                          OptionalTypeKind OptKind) {
    // Import pointee types as true Optional.
    if (OptKind == OTK_ImplicitlyUnwrappedOptional &&
        kind == ImportTypeKind::Pointee)
      return OTK_Optional;
    return OptKind;
  }

  class SwiftTypeConverter :
    public clang::TypeVisitor<SwiftTypeConverter, ImportResult>
  {
    ClangImporter::Implementation &Impl;
    bool AllowNSUIntegerAsInt;
    Bridgeability Bridging;

  public:
    SwiftTypeConverter(ClangImporter::Implementation &impl,
                       bool allowNSUIntegerAsInt,
                       Bridgeability bridging)
      : Impl(impl), AllowNSUIntegerAsInt(allowNSUIntegerAsInt),
        Bridging(bridging) {}

    using TypeVisitor::Visit;
    ImportResult Visit(clang::QualType type) {
      auto IR = Visit(type.getTypePtr());
      return IR;
    }

#define DEPENDENT_TYPE(Class, Base)                               \
    ImportResult Visit##Class##Type(const clang::Class##Type *) { \
      llvm_unreachable("Dependent types cannot be converted");    \
    }
#define TYPE(Class, Base)
#include "clang/AST/TypeNodes.def"
    
    // Given a loaded type like CInt, look through the name alias sugar that the
    // stdlib uses to show the underlying type.  We want to import the signature
    // of the exit(3) libc function as "func exit(Int32)", not as
    // "func exit(CInt)".
    static Type unwrapCType(Type T) {
      // Handle missing or invalid stdlib declarations
      if (!T || T->hasError())
        return Type();
      if (auto *NAT = dyn_cast<NameAliasType>(T.getPointer()))
        return NAT->getSinglyDesugaredType();
      return T;
    }
    
    ImportResult VisitBuiltinType(const clang::BuiltinType *type) {
      switch (type->getKind()) {
      case clang::BuiltinType::Void:
        return { Type(), ImportHint::Void };

#define MAP_BUILTIN_TYPE(CLANG_BUILTIN_KIND, SWIFT_TYPE_NAME)             \
      case clang::BuiltinType::CLANG_BUILTIN_KIND:                        \
        return unwrapCType(Impl.getNamedSwiftType(Impl.getStdlibModule(), \
                                        #SWIFT_TYPE_NAME));
          
#include "swift/ClangImporter/BuiltinMappedTypes.def"

      // Types that cannot be mapped into Swift, and probably won't ever be.
      case clang::BuiltinType::Dependent:
      case clang::BuiltinType::ARCUnbridgedCast:
      case clang::BuiltinType::BoundMember:
      case clang::BuiltinType::BuiltinFn:
      case clang::BuiltinType::Overload:
      case clang::BuiltinType::PseudoObject:
      case clang::BuiltinType::UnknownAny:
        return Type();

      // FIXME: Types that can be mapped, but aren't yet.
      case clang::BuiltinType::Half:
<<<<<<< HEAD
      case clang::BuiltinType::LongDouble:
      case clang::BuiltinType::Float16:
=======
>>>>>>> e1858255
      case clang::BuiltinType::Float128:
      case clang::BuiltinType::NullPtr:
        return Type();

      // Objective-C types that aren't mapped directly; rather, pointers to
      // these types will be mapped.
      case clang::BuiltinType::ObjCClass:
      case clang::BuiltinType::ObjCId:
      case clang::BuiltinType::ObjCSel:
        return Type();

      // OpenCL types that don't have Swift equivalents.
      case clang::BuiltinType::OCLImage1dRO:
      case clang::BuiltinType::OCLImage1dRW:
      case clang::BuiltinType::OCLImage1dWO:
      case clang::BuiltinType::OCLImage1dArrayRO:
      case clang::BuiltinType::OCLImage1dArrayRW:
      case clang::BuiltinType::OCLImage1dArrayWO:
      case clang::BuiltinType::OCLImage1dBufferRO:
      case clang::BuiltinType::OCLImage1dBufferRW:
      case clang::BuiltinType::OCLImage1dBufferWO:
      case clang::BuiltinType::OCLImage2dRO:
      case clang::BuiltinType::OCLImage2dRW:
      case clang::BuiltinType::OCLImage2dWO:
      case clang::BuiltinType::OCLImage2dArrayRO:
      case clang::BuiltinType::OCLImage2dArrayRW:
      case clang::BuiltinType::OCLImage2dArrayWO:
      case clang::BuiltinType::OCLImage2dDepthRO:
      case clang::BuiltinType::OCLImage2dDepthRW:
      case clang::BuiltinType::OCLImage2dDepthWO:
      case clang::BuiltinType::OCLImage2dArrayDepthRO:
      case clang::BuiltinType::OCLImage2dArrayDepthRW:
      case clang::BuiltinType::OCLImage2dArrayDepthWO:
      case clang::BuiltinType::OCLImage2dMSAARO:
      case clang::BuiltinType::OCLImage2dMSAARW:
      case clang::BuiltinType::OCLImage2dMSAAWO:
      case clang::BuiltinType::OCLImage2dArrayMSAARO:
      case clang::BuiltinType::OCLImage2dArrayMSAARW:
      case clang::BuiltinType::OCLImage2dArrayMSAAWO:
      case clang::BuiltinType::OCLImage2dMSAADepthRO:
      case clang::BuiltinType::OCLImage2dMSAADepthRW:
      case clang::BuiltinType::OCLImage2dMSAADepthWO:
      case clang::BuiltinType::OCLImage2dArrayMSAADepthRO:
      case clang::BuiltinType::OCLImage2dArrayMSAADepthRW:
      case clang::BuiltinType::OCLImage2dArrayMSAADepthWO:
      case clang::BuiltinType::OCLImage3dRO:
      case clang::BuiltinType::OCLImage3dRW:
      case clang::BuiltinType::OCLImage3dWO:
      case clang::BuiltinType::OCLSampler:
      case clang::BuiltinType::OCLEvent:
      case clang::BuiltinType::OCLClkEvent:
      case clang::BuiltinType::OCLQueue:
      case clang::BuiltinType::OCLReserveID:
        return Type();

      // OpenMP types that don't have Swift equivalents.
      case clang::BuiltinType::OMPArraySection:
        return Type();
      }

      llvm_unreachable("Invalid BuiltinType.");
    }

    ImportResult VisitComplexType(const clang::ComplexType *type) {
      // FIXME: Implement once Complex is in the library.
      return Type();
    }

    ImportResult VisitAtomicType(const clang::AtomicType *type) {
      // FIXME: handle pointers and fields of atomic type
      return Type();
    }

    ImportResult VisitMemberPointerType(const clang::MemberPointerType *type) {
      return Type();
    }
    
    ImportResult VisitPointerType(const clang::PointerType *type) {      
      auto pointeeQualType = type->getPointeeType();
      auto quals = pointeeQualType.getQualifiers();

      // Special case for NSZone*, which has its own Swift wrapper.
      if (const clang::RecordType *pointee =
            pointeeQualType->getAsStructureType()) {
        if (pointee && !pointee->getDecl()->isCompleteDefinition() &&
            pointee->getDecl()->getName() == "_NSZone") {
          Identifier Id_ObjectiveC = Impl.SwiftContext.Id_ObjectiveC;
          ModuleDecl *objCModule = Impl.SwiftContext.getLoadedModule(Id_ObjectiveC);
          Type wrapperTy = Impl.getNamedSwiftType(
                             objCModule,
                             Impl.SwiftContext.getSwiftName(
                               KnownFoundationEntity::NSZone));
          if (wrapperTy)
            return {wrapperTy, ImportHint::OtherPointer};
        }
      }

      // Import 'void*' as 'UnsafeMutableRawPointer' and 'const void*' as
      // 'UnsafeRawPointer'. This is Swift's version of an untyped pointer. Note
      // that 'Unsafe[Mutable]Pointer<T>' implicitly converts to
      // 'Unsafe[Mutable]RawPointer' for interoperability.
      if (pointeeQualType->isVoidType()) {
        auto pointerTypeDecl =
          (quals.hasConst()
           ? Impl.SwiftContext.getUnsafeRawPointerDecl()
           : Impl.SwiftContext.getUnsafeMutableRawPointerDecl());
        if (!pointerTypeDecl)
          return Type();
        return {pointerTypeDecl->getDeclaredType(),
                ImportHint::OtherPointer};
      }

      // All other C pointers to concrete types map to
      // UnsafeMutablePointer<T> or OpaquePointer (FIXME:, except in
      // parameter position under the pre-
      // intrinsic-pointer-conversion regime.)

      // With pointer conversions enabled, map to the normal pointer types
      // without special hints.
      Type pointeeType;
      if (pointeeQualType->isVoidType())
        pointeeType = Impl.getNamedSwiftType(Impl.getStdlibModule(), "Void");
      else
        pointeeType = Impl.importTypeIgnoreIUO(
            pointeeQualType, ImportTypeKind::Pointee, AllowNSUIntegerAsInt,
            Bridgeability::None);

      // If the pointed-to type is unrepresentable in Swift, import as
      // OpaquePointer.
      if (!pointeeType) {
        auto opaquePointer = Impl.SwiftContext.getOpaquePointerDecl();
        if (!opaquePointer)
          return Type();
        return {opaquePointer->getDeclaredType(),
                ImportHint::OtherPointer};
      }
      
      if (pointeeQualType->isFunctionType()) {
        auto funcTy = pointeeType->castTo<FunctionType>();
        return {
          FunctionType::get(funcTy->getInput(), funcTy->getResult(),
            funcTy->getExtInfo().withRepresentation(
                          AnyFunctionType::Representation::CFunctionPointer)),
          ImportHint::CFunctionPointer
        };
      }

      if (quals.hasConst()) {
        return {Impl.getNamedSwiftTypeSpecialization(Impl.getStdlibModule(),
                                                     "UnsafePointer",
                                                     pointeeType),
                ImportHint::OtherPointer};
      }

      // Mutable pointers with __autoreleasing or __unsafe_unretained
      // ownership map to AutoreleasingUnsafeMutablePointer<T>.
      if (quals.getObjCLifetime() == clang::Qualifiers::OCL_Autoreleasing ||
          quals.getObjCLifetime() == clang::Qualifiers::OCL_ExplicitNone) {
        return {
          Impl.getNamedSwiftTypeSpecialization(
            Impl.getStdlibModule(), "AutoreleasingUnsafeMutablePointer",
            pointeeType),
          ImportHint::OtherPointer};
      }

      // All other mutable pointers map to UnsafeMutablePointer.
      return {Impl.getNamedSwiftTypeSpecialization(Impl.getStdlibModule(),
                                                   "UnsafeMutablePointer",
                                                   pointeeType),
              ImportHint::OtherPointer};
    }

    ImportResult VisitBlockPointerType(const clang::BlockPointerType *type) {
      // Block pointer types are mapped to function types.
      Type pointeeType = Impl.importTypeIgnoreIUO(
          type->getPointeeType(), ImportTypeKind::Abstract,
          AllowNSUIntegerAsInt, Bridging);
      if (!pointeeType)
        return Type();
      FunctionType *fTy = pointeeType->castTo<FunctionType>();
      
      auto rep = FunctionType::Representation::Block;
      auto funcTy = FunctionType::get(fTy->getInput(), fTy->getResult(),
                                   fTy->getExtInfo().withRepresentation(rep));
      return { funcTy, ImportHint::Block };
    }

    ImportResult VisitReferenceType(const clang::ReferenceType *type) {
      return Type();
    }

    ImportResult VisitMemberPointer(const clang::MemberPointerType *type) {
      // FIXME: Member function pointers can be mapped to curried functions,
      // but only when we can express the notion of a function that does
      // not capture anything from its enclosing context.
      return Type();
    }

    ImportResult VisitArrayType(const clang::ArrayType *type) {
      // FIXME: Array types will need to be mapped differently depending on
      // context.
      return Type();
    }
    
    ImportResult VisitConstantArrayType(const clang::ConstantArrayType *type) {
      // FIXME: In a function argument context, arrays should import as
      // pointers.
      
      // FIXME: Map to a real fixed-size Swift array type when we have those.
      // Importing as a tuple at least fills the right amount of space, and
      // we can cheese static-offset "indexing" using .$n operations.

      Type elementType = Impl.importTypeIgnoreIUO(
          type->getElementType(), ImportTypeKind::Pointee, AllowNSUIntegerAsInt,
          Bridgeability::None);
      if (!elementType)
        return Type();
      
      TupleTypeElt elt(elementType);
      SmallVector<TupleTypeElt, 8> elts;
      for (size_t i = 0, size = type->getSize().getZExtValue(); i < size; ++i)
        elts.push_back(elt);
      
      return TupleType::get(elts, elementType->getASTContext());
    }

    ImportResult VisitVectorType(const clang::VectorType *type) {
      auto *SIMD = Impl.tryLoadSIMDModule();
      if (!SIMD)
        return Type();
      
      // Map the element type and count to a Swift name, such as
      // float x 3 => Float3.
      SmallString<16> name;
      {
        llvm::raw_svector_ostream names(name);
        
        if (auto builtinTy
              = dyn_cast<clang::BuiltinType>(type->getElementType())){
          switch (builtinTy->getKind()) {
#define MAP_SIMD_TYPE(TYPE_NAME, __, BUILTIN_KIND)   \
          case clang::BuiltinType::BUILTIN_KIND: \
            names << #TYPE_NAME;                 \
            break;
#include "swift/ClangImporter/SIMDMappedTypes.def"
          default:
            // A vector type we don't know how to map.
            return Type();
          }
        } else {
          return Type();
        }
        
        names << type->getNumElements();
      }
      
      return Impl.getNamedSwiftType(SIMD, name);
    }

    ImportResult VisitFunctionProtoType(const clang::FunctionProtoType *type) {
      // C-style variadic functions cannot be called from Swift.
      if (type->isVariadic())
        return Type();

      // Import the result type.  We currently provide no mechanism
      // for this to be audited.
      auto resultTy = Impl.importTypeIgnoreIUO(
          type->getReturnType(), ImportTypeKind::Result, AllowNSUIntegerAsInt,
          Bridging, OTK_Optional);
      if (!resultTy)
        return Type();

      SmallVector<TupleTypeElt, 4> params;
      for (auto param = type->param_type_begin(),
             paramEnd = type->param_type_end();
           param != paramEnd; ++param) {
        auto swiftParamTy = Impl.importTypeIgnoreIUO(
            *param, ImportTypeKind::Parameter, AllowNSUIntegerAsInt, Bridging,
            OTK_Optional);
        if (!swiftParamTy)
          return Type();

        // FIXME: If we were walking TypeLocs, we could actually get parameter
        // names. The probably doesn't matter outside of a FuncDecl, which
        // we'll have to special-case, but it's an interesting bit of data loss.
        // We also lose `noescape`. <https://bugs.swift.org/browse/SR-2529>
        params.push_back(swiftParamTy);
      }

      // Form the parameter tuple.
      auto paramsTy = TupleType::get(params, Impl.SwiftContext);

      // Form the function type.
      return FunctionType::get(paramsTy, resultTy);
    }

    ImportResult
    VisitFunctionNoProtoType(const clang::FunctionNoProtoType *type) {
      // Import functions without prototypes as functions with no parameters.
      auto resultTy = Impl.importTypeIgnoreIUO(
          type->getReturnType(), ImportTypeKind::Result, AllowNSUIntegerAsInt,
          Bridging, OTK_Optional);
      if (!resultTy)
        return Type();

      return FunctionType::get(TupleType::getEmpty(Impl.SwiftContext),resultTy);
    }

    ImportResult VisitParenType(const clang::ParenType *type) {
      auto inner = Visit(type->getInnerType());
      if (!inner)
        return Type();

      return { ParenType::get(Impl.SwiftContext, inner.AbstractType),
               inner.Hint };
    }

    /// Imports the type defined by \p objcTypeParamDecl.
    ///
    /// If the type parameter is not imported for some reason, returns \c None.
    /// This is different from a failure; it means the caller should try
    /// importing the underlying type instead.
    Optional<ImportResult>
    importObjCTypeParamDecl(const clang::ObjCTypeParamDecl *objcTypeParamDecl) {
      // Pull the corresponding generic type parameter from the imported class.
      const auto *typeParamContext = objcTypeParamDecl->getDeclContext();
      GenericSignature *genericSig = nullptr;
      if (auto *category =
            dyn_cast<clang::ObjCCategoryDecl>(typeParamContext)) {
        auto ext = cast_or_null<ExtensionDecl>(
            Impl.importDecl(category, Impl.CurrentVersion));
        if (!ext)
          return ImportResult();
        genericSig = ext->getGenericSignature();
      } else if (auto *interface =
          dyn_cast<clang::ObjCInterfaceDecl>(typeParamContext)) {
        auto cls = castIgnoringCompatibilityAlias<ClassDecl>(
            Impl.importDecl(interface, Impl.CurrentVersion));
        if (!cls)
          return ImportResult();
        genericSig = cls->getGenericSignature();
      }
      unsigned index = objcTypeParamDecl->getIndex();
      // Pull the generic param decl out of the imported class.
      if (!genericSig) {
        // The ObjC type param didn't get imported, possibly because it was
        // suppressed. Treat it as a typedef.
        return None;
      }
      if (index > genericSig->getGenericParams().size()) {
        return ImportResult();
      }

      return ImportResult(genericSig->getGenericParams()[index],
                          ImportHint::ObjCPointer);
    }

    ImportResult VisitObjCTypeParamType(const clang::ObjCTypeParamType *type) {
      // FIXME: This drops any added protocols on the floor, which is the whole
      // point of ObjCTypeParamType. When not in Swift 3 compatibility mode, we
      // should adjust the resulting type accordingly.
      if (auto result = importObjCTypeParamDecl(type->getDecl()))
        return result.getValue();
      // Fall back to importing the desugared type, which uses the parameter's
      // bound. This isn't perfect but it's better than dropping the type.
      return Visit(type->getLocallyUnqualifiedSingleStepDesugaredType());
    }

    ImportResult VisitTypedefType(const clang::TypedefType *type) {
      // If the underlying declaration is an Objective-C type parameter,
      // pull the corresponding generic type parameter from the imported class.
      if (auto *objcTypeParamDecl =
            dyn_cast<clang::ObjCTypeParamDecl>(type->getDecl())) {
        if (auto result = importObjCTypeParamDecl(objcTypeParamDecl))
          return result.getValue();
        return Visit(type->getLocallyUnqualifiedSingleStepDesugaredType());
      }

      // Import the underlying declaration.
      auto decl = dyn_cast_or_null<TypeDecl>(
          Impl.importDecl(type->getDecl(), Impl.CurrentVersion));

      // If that fails, fall back on importing the underlying type.
      if (!decl) return Visit(type->desugar());

      Type mappedType = getAdjustedTypeDeclReferenceType(decl);
      ImportHint hint = ImportHint::None;

      if (getSwiftNewtypeAttr(type->getDecl(), Impl.CurrentVersion)) {
        if (isCFTypeDecl(type->getDecl())) {
          hint = ImportHint::SwiftNewtypeFromCFPointer;
        } else {
          // If the underlying type was bridged, the wrapper type is
          // only useful in bridged cases.
          auto underlying = Visit(type->getDecl()->getUnderlyingType());
          if (underlying.Hint == ImportHint::ObjCBridged) {
            return { underlying.AbstractType,
                     ImportHint(ImportHint::ObjCBridged, mappedType) };
          }
          hint = underlying.Hint;
        }

      // For certain special typedefs, we don't want to use the imported type.
      } else if (auto specialKind = Impl.getSpecialTypedefKind(type->getDecl())) {
        switch (specialKind.getValue()) {
        case MappedTypeNameKind::DoNothing:
        case MappedTypeNameKind::DefineAndUse:
          break;
        case MappedTypeNameKind::DefineOnly:
          if (auto typealias = dyn_cast<TypeAliasDecl>(decl))
            mappedType = typealias->getDeclaredInterfaceType()
              ->getDesugaredType();
          break;
        }

        if (type->getDecl()->getName() == "BOOL") {
          hint = ImportHint::BOOL;
        } else if (type->getDecl()->getName() == "Boolean") {
          // FIXME: Darwin only?
          hint = ImportHint::Boolean;
        } else if (type->getDecl()->getName() == "NSUInteger") {
          hint = ImportHint::NSUInteger;
        } else if (isImportedCFPointer(type->desugar(), mappedType)) {
          hint = ImportHint::CFPointer;
        } else if (mappedType->isAnyExistentialType()) { // id, Class
          hint = ImportHint::ObjCPointer;
        } else if (type->isPointerType() || type->isBlockPointerType()) {
          hint = ImportHint::OtherPointer;
        }
        // Any other interesting mapped types should be hinted here.

      // Otherwise, recurse on the underlying type.  We need to recompute
      // the hint, and if the typedef uses different bridgeability than the
      // context then we may also need to bypass the typedef.
      } else {
        auto underlyingType = type->desugar();

        // Figure out the bridgeability we would normally use for this typedef.
        auto typedefBridgeability = getTypedefBridgeability(underlyingType);

        // Figure out the typedef we should actually use.
        auto underlyingBridgeability =
          (Bridging == Bridgeability::Full
             ? typedefBridgeability : Bridgeability::None);
        SwiftTypeConverter innerConverter(Impl, AllowNSUIntegerAsInt,
                                          underlyingBridgeability);
        auto underlyingResult = innerConverter.Visit(underlyingType);

        // If we used different bridgeability than this typedef normally
        // would because we're in a non-bridgeable context, and therefore
        // the underlying type is different from the mapping of the typedef,
        // use the underlying type.
        if (underlyingBridgeability != typedefBridgeability &&
            !underlyingResult.AbstractType->isEqual(mappedType)) {
          return underlyingResult;
        }

#ifndef NDEBUG
        switch (underlyingResult.Hint) {
        case ImportHint::Block:
          // Blocks change in all sorts of ways, due to bridging.
          break;
        case ImportHint::NSUInteger:
          // NSUInteger might be imported as Int rather than UInt depending
          // on where the import lives.
          if (underlyingResult.AbstractType->getAnyNominal() ==
              Impl.SwiftContext.getIntDecl())
            break;
          LLVM_FALLTHROUGH;
        default:
          if (!underlyingResult.AbstractType->isEqual(mappedType)) {
            underlyingResult.AbstractType->dump();
            mappedType->dump();
          }
          assert(underlyingResult.AbstractType->isEqual(mappedType) &&
                 "typedef without special typedef kind was mapped "
                 "differently from its underlying type?");
        }
#endif
        hint = underlyingResult.Hint;

        // If the imported typealias is unavailable, return the
        // underlying type.
        if (decl->getAttrs().isUnavailable(Impl.SwiftContext))
          mappedType = underlyingResult.AbstractType;
      }

      return { mappedType, hint };
    }

#define SUGAR_TYPE(KIND)                                            \
    ImportResult Visit##KIND##Type(const clang::KIND##Type *type) { \
      return Visit(type->desugar());                                \
    }
    SUGAR_TYPE(TypeOfExpr)
    SUGAR_TYPE(TypeOf)
    SUGAR_TYPE(Decltype)
    SUGAR_TYPE(UnaryTransform)
    SUGAR_TYPE(Elaborated)
    SUGAR_TYPE(SubstTemplateTypeParm)
    SUGAR_TYPE(TemplateSpecialization)
    SUGAR_TYPE(Auto)
    SUGAR_TYPE(Adjusted)
    SUGAR_TYPE(PackExpansion)

    ImportResult VisitAttributedType(const clang::AttributedType *type) {
      return Visit(type->desugar());
    }

    ImportResult VisitDecayedType(const clang::DecayedType *type) {
      clang::ASTContext &clangCtx = Impl.getClangASTContext();
      if (clangCtx.hasSameType(type->getOriginalType(),
                               clangCtx.getBuiltinVaListType()))
        return Impl.getNamedSwiftType(Impl.getStdlibModule(), "CVaListPointer");
      return Visit(type->desugar());
    }

    ImportResult VisitRecordType(const clang::RecordType *type) {
      auto decl = dyn_cast_or_null<TypeDecl>(
          Impl.importDecl(type->getDecl(), Impl.CurrentVersion));
      if (!decl)
        return nullptr;

      return decl->getDeclaredInterfaceType();
    }

    /// Retrieve the 'Code' type for a bridged NSError, or nullptr if
    /// this is not a bridged NSError type.
    static TypeDecl *getBridgedNSErrorCode(TypeDecl *decl) {
      auto nominal = dyn_cast<NominalTypeDecl>(decl);
      if (!nominal) return nullptr;

      const DeclAttributes &allAttrs = decl->getAttrs();
      for (auto attr : allAttrs.getAttributes<SynthesizedProtocolAttr>()) {
        if (attr->getProtocolKind() ==
            KnownProtocolKind::BridgedStoredNSError) {
          auto &ctx = nominal->getASTContext();
          auto lookup = nominal->lookupDirect(ctx.Id_Code,
                                              /*ignoreNewExtensions=*/true);
          for (auto found : lookup) {
            if (auto codeDecl = dyn_cast<TypeDecl>(found))
              return codeDecl;
          }
          llvm_unreachable("couldn't find 'Code' within bridged error type");
        }
      }

      return nullptr;
    }

    /// Retrieve the adjusted type of a reference to the given type declaration.
    static Type getAdjustedTypeDeclReferenceType(TypeDecl *type) {
      // If the imported declaration is a bridged NSError, dig out
      // the Code nested type. References to the enum type from C
      // code need to map to the code type (which is ABI compatible with C),
      // and the bridged error type is used elsewhere.
      if (auto codeDecl = getBridgedNSErrorCode(type))
        return codeDecl->getDeclaredInterfaceType();

      return type->getDeclaredInterfaceType();
    }

    ImportResult VisitEnumType(const clang::EnumType *type) {
      auto clangDecl = type->getDecl()->getDefinition();
      if (!clangDecl) {
        // FIXME: If the enum has a fixed underlying type, can we use that
        // instead? Or import it opaquely somehow?
        return nullptr;
      }
      switch (Impl.getEnumKind(clangDecl)) {
      case EnumKind::Constants: {
        // Map anonymous enums with no fixed underlying type to Int /if/
        // they fit in an Int32. If not, this mapping isn't guaranteed to be
        // consistent for all platforms we care about.
        if (!clangDecl->isFixed() && clangDecl->isFreeStanding() &&
            clangDecl->getNumPositiveBits() < 32 &&
            clangDecl->getNumNegativeBits() <= 32)
          return Impl.getNamedSwiftType(Impl.getStdlibModule(), "Int");

        // Import the underlying integer type.
        return Visit(clangDecl->getIntegerType());
      }
      case EnumKind::Enum:
      case EnumKind::Unknown:
      case EnumKind::Options: {
        auto decl = dyn_cast_or_null<TypeDecl>(
            Impl.importDecl(clangDecl, Impl.CurrentVersion));
        if (!decl)
          return nullptr;

        return getAdjustedTypeDeclReferenceType(decl);
      }
      }

      llvm_unreachable("Invalid EnumKind.");
    }

    ImportResult VisitObjCObjectType(const clang::ObjCObjectType *type) {
      // We only handle pointers to objects.
      return nullptr;
    }

    /// Map the Clang swift_bridge attribute to a specific type.
    Type mapSwiftBridgeAttr(const clang::NamedDecl *clangDecl) {
      // Check whether there is a swift_bridge attribute.
      if (Impl.DisableSwiftBridgeAttr)
        return Type();
      auto bridgeAttr = clangDecl->getAttr<clang::SwiftBridgeAttr>();
      if (!bridgeAttr) return Type();

      // Determine the module and Swift declaration names.
      StringRef moduleName;
      StringRef name = bridgeAttr->getSwiftType();
      auto dotPos = name.find('.');
      if (dotPos == StringRef::npos) {
        // Determine the module name from the Clang declaration.
        if (auto module = clangDecl->getImportedOwningModule())
          moduleName = module->getTopLevelModuleName();
        else
          moduleName = clangDecl->getASTContext().getLangOpts().CurrentModule;
      } else {
        // The string is ModuleName.TypeName.
        moduleName = name.substr(0, dotPos);
        name = name.substr(dotPos + 1);
      }

      return Impl.getNamedSwiftType(moduleName, name);
    }

    ImportResult
    VisitObjCObjectPointerType(const clang::ObjCObjectPointerType *type) {
      Type importedType = Impl.SwiftContext.getAnyObjectType();

      // If this object pointer refers to an Objective-C class (possibly
      // qualified),
      if (auto objcClass = type->getInterfaceDecl()) {
        auto imported = castIgnoringCompatibilityAlias<ClassDecl>(
            Impl.importDecl(objcClass, Impl.CurrentVersion));
        if (!imported)
          return nullptr;

        // If the objc type has any generic args, convert them and bind them to
        // the imported class type.
        if (imported->getGenericParams()) {
          unsigned typeParamCount = imported->getGenericParams()->size();
          auto typeArgs = type->getObjectType()->getTypeArgs();
          assert(typeArgs.empty() || typeArgs.size() == typeParamCount);
          llvm::SmallVector<Type, 2> importedTypeArgs;
          for (unsigned i = 0; i < typeParamCount; i++) {
            Type importedTypeArg;
            auto typeParam = imported->getGenericParams()->getParams()[i];
            if (!typeArgs.empty()) {
              auto subresult = Visit(typeArgs[i]);
              if (!subresult) {
                return nullptr;
              }
              importedTypeArg = subresult.AbstractType;
            } else if (typeParam->getSuperclass() &&
                       (Impl.SwiftContext.isSwiftVersion3() ||
                        typeParam->getConformingProtocols().empty())) {
              // In Swift 3 mode, discard the protocol bounds if there is
              // a superclass bound.
              importedTypeArg = typeParam->getSuperclass();
            } else {
              SmallVector<Type, 4> memberTypes;

              if (auto superclassType = typeParam->getSuperclass())
                memberTypes.push_back(superclassType);

              for (auto protocolDecl : typeParam->getConformingProtocols())
                memberTypes.push_back(protocolDecl->getDeclaredType());

              bool hasExplicitAnyObject = false;
              if (memberTypes.empty())
                hasExplicitAnyObject = true;

              importedTypeArg = ProtocolCompositionType::get(
                  Impl.SwiftContext, memberTypes,
                  hasExplicitAnyObject);
            }
            importedTypeArgs.push_back(importedTypeArg);
          }
          assert(importedTypeArgs.size() == typeParamCount);
          importedType = BoundGenericClassType::get(
            imported, nullptr, importedTypeArgs);
        } else {
          importedType = imported->getDeclaredType();
        }
 
        if (!type->qual_empty()) {
          // As a special case, turn 'NSObject <NSCopying>' into
          // 'id <NSObject, NSCopying>', which can be imported more usefully.
          Type nsObjectTy = Impl.getNSObjectType();
          if (!nsObjectTy) {
            // Input is malformed
            return {};
          }
          if (nsObjectTy && importedType->isEqual(nsObjectTy)) {
            SmallVector<clang::ObjCProtocolDecl *, 4> protocols{
              type->qual_begin(), type->qual_end()
            };
            auto *nsObjectProto =
                Impl.getNSObjectProtocolType()->getAnyNominal();
            if (!nsObjectProto) {
              // Input is malformed
              return {};
            }
            auto *clangProto =
                cast<clang::ObjCProtocolDecl>(nsObjectProto->getClangDecl());
            protocols.push_back(
                const_cast<clang::ObjCProtocolDecl *>(clangProto));

            clang::ASTContext &clangCtx = Impl.getClangASTContext();
            clang::QualType protosOnlyType =
                clangCtx.getObjCObjectType(clangCtx.ObjCBuiltinIdTy,
                                           /*type args*/{},
                                           protocols,
                                           /*kindof*/false);
            return Visit(clangCtx.getObjCObjectPointerType(protosOnlyType));
          }
        }

        // Determine whether this Objective-C class type is bridged to
        // a Swift type.
        Type bridgedType;
        if (auto objcClassDef = objcClass->getDefinition())
          bridgedType = mapSwiftBridgeAttr(objcClassDef);
        else
          bridgedType = mapSwiftBridgeAttr(objcClass);

        if (bridgedType) {
          // Gather the type arguments.
          SmallVector<Type, 2> importedTypeArgs;
          ArrayRef<clang::QualType> typeArgs = type->getTypeArgs();
          SmallVector<clang::QualType, 2> typeArgsScratch;

          // If we have an unspecialized form of a parameterized
          // Objective-C class type, fill in the defaults.
          if (typeArgs.empty()) {
            if (auto objcGenericParams = objcClass->getTypeParamList()) {
              objcGenericParams->gatherDefaultTypeArgs(typeArgsScratch);
              typeArgs = typeArgsScratch;
            }
          }

          // Convert the type arguments.
          for (auto typeArg : typeArgs) {
            Type importedTypeArg = Impl.importTypeIgnoreIUO(
                typeArg, ImportTypeKind::BridgedValue, AllowNSUIntegerAsInt,
                Bridging, OTK_None);
            if (!importedTypeArg) {
              importedTypeArgs.clear();
              break;
            }

            importedTypeArgs.push_back(importedTypeArg);
          }

          // If we have an unbound generic bridged type, get the arguments.
          if (auto unboundType = bridgedType->getAs<UnboundGenericType>()) {
            auto unboundDecl = unboundType->getDecl();
            auto bridgedSig = unboundDecl->getGenericSignature();
            assert(bridgedSig && "Bridged signature");
            unsigned numExpectedTypeArgs = bridgedSig->getGenericParams().size();
            if (importedTypeArgs.size() != numExpectedTypeArgs)
              return Type();

            // The first type argument for Dictionary or Set needs
            // to be Hashable. If something isn't Hashable, fall back
            // to AnyHashable as a key type.
            if (unboundDecl == Impl.SwiftContext.getDictionaryDecl() ||
                unboundDecl == Impl.SwiftContext.getSetDecl()) {
              auto &keyType = importedTypeArgs[0];
              if (!Impl.matchesHashableBound(keyType)) {
                if (auto anyHashable = Impl.SwiftContext.getAnyHashableDecl())
                  keyType = anyHashable->getDeclaredType();
                else
                  keyType = Type();
              }
            }

            // Form the specialized type.
            if (unboundDecl == Impl.SwiftContext.getArrayDecl()) {
              // Type sugar for arrays.
              assert(importedTypeArgs.size() == 1);
              bridgedType = ArraySliceType::get(importedTypeArgs[0]);
            } else if (unboundDecl == Impl.SwiftContext.getDictionaryDecl()) {
              // Type sugar for dictionaries.
              assert(importedTypeArgs.size() == 2);
              bridgedType = DictionaryType::get(importedTypeArgs[0],
                                                importedTypeArgs[1]);
            } else {
              // Everything else.
              bridgedType =
                  BoundGenericType::get(cast<NominalTypeDecl>(unboundDecl),
                                        Type(), importedTypeArgs);
            }
          }

          return { importedType,
                   ImportHint(ImportHint::ObjCBridged, bridgedType) };
        }
      }

      // Swift 3 compatibility -- don't import subclass existentials
      if (!type->qual_empty() &&
          (importedType->isAnyObject() ||
           !Impl.SwiftContext.isSwiftVersion3())) {
        SmallVector<Type, 4> members;
        if (!importedType->isAnyObject())
          members.push_back(importedType);

        for (auto cp = type->qual_begin(), cpEnd = type->qual_end();
             cp != cpEnd; ++cp) {
          auto proto = castIgnoringCompatibilityAlias<ProtocolDecl>(
            Impl.importDecl(*cp, Impl.CurrentVersion));
          if (!proto)
            return Type();

          members.push_back(proto->getDeclaredType());
        }

        importedType = ProtocolCompositionType::get(Impl.SwiftContext,
                                                    members,
                                                    /*HasExplicitAnyObject=*/false);
      }

      // Class or Class<P> maps to an existential metatype.
      if (type->isObjCClassType() ||
          type->isObjCQualifiedClassType()) {
        importedType = ExistentialMetatypeType::get(importedType);
        return { importedType, ImportHint::ObjCPointer };
      }

      // Beyond here, we're using AnyObject.

      // id maps to Any in bridgeable contexts, AnyObject otherwise.
      if (type->isObjCIdType()) {
        return { Impl.SwiftContext.getAnyObjectType(),
                 ImportHint(ImportHint::ObjCBridged,
                            Impl.SwiftContext.TheAnyType)};
      }

      return { importedType, ImportHint::ObjCPointer };
    }
  };
} // end anonymous namespace

/// True if we're converting a function parameter, property type, or
/// function result type, and can thus safely apply representation
/// conversions for bridged types.
static bool canBridgeTypes(ImportTypeKind importKind) {
  switch (importKind) {
  case ImportTypeKind::Abstract:
  case ImportTypeKind::Typedef:
  case ImportTypeKind::Value:
  case ImportTypeKind::Variable:
  case ImportTypeKind::AuditedVariable:
  case ImportTypeKind::Pointee:
  case ImportTypeKind::Enum:
  case ImportTypeKind::RecordField:
    return false;
  case ImportTypeKind::Result:
  case ImportTypeKind::AuditedResult:
  case ImportTypeKind::Parameter:
  case ImportTypeKind::CFRetainedOutParameter:
  case ImportTypeKind::CFUnretainedOutParameter:
  case ImportTypeKind::Property:
  case ImportTypeKind::PropertyWithReferenceSemantics:
  case ImportTypeKind::BridgedValue:
    return true;
  }

  llvm_unreachable("Invalid ImportTypeKind.");
}

/// True if the type has known CoreFoundation reference counting semantics.
static bool isCFAudited(ImportTypeKind importKind) {
  switch (importKind) {
  case ImportTypeKind::Abstract:
  case ImportTypeKind::Typedef:
  case ImportTypeKind::Value:
  case ImportTypeKind::BridgedValue:
  case ImportTypeKind::Variable:
  case ImportTypeKind::Result:
  case ImportTypeKind::Pointee:
  case ImportTypeKind::Enum:
  case ImportTypeKind::RecordField:
    return false;
  case ImportTypeKind::AuditedVariable:
  case ImportTypeKind::AuditedResult:
  case ImportTypeKind::Parameter:
  case ImportTypeKind::CFRetainedOutParameter:
  case ImportTypeKind::CFUnretainedOutParameter:
  case ImportTypeKind::Property:
  case ImportTypeKind::PropertyWithReferenceSemantics:
    return true;
  }

  llvm_unreachable("Invalid ImportTypeKind.");
}

/// Turn T into Unmanaged<T>.
static Type getUnmanagedType(ClangImporter::Implementation &impl,
                             Type payloadType) {
  NominalTypeDecl *unmanagedDecl = impl.SwiftContext.getUnmanagedDecl();
  if (!unmanagedDecl || unmanagedDecl->getGenericParams()->size() != 1)
    return payloadType;

  Type unmanagedClassType = BoundGenericType::get(unmanagedDecl,
                                                  /*parent*/ Type(),
                                                  payloadType);
  return unmanagedClassType;
}

/// Determine whether type is 'NSString.
static bool isNSString(Type type) {
  if (auto classType = type->getAs<ClassType>()) {
    if (auto clangDecl = classType->getDecl()->getClangDecl()) {
      if (auto objcClass = dyn_cast<clang::ObjCInterfaceDecl>(clangDecl)) {
        return objcClass->getName() == "NSString";
      }
    }
  }

  return false;
}

static ImportedType adjustTypeForConcreteImport(
    ClangImporter::Implementation &impl, clang::QualType clangType,
    Type importedType, ImportTypeKind importKind, ImportHint hint,
    bool allowNSUIntegerAsInt, Bridgeability bridging, OptionalTypeKind optKind,
    bool resugarNSErrorPointer) {

  if (importKind == ImportTypeKind::Abstract) {
    return {importedType, false};
  }

  // 'void' can only be imported as a function result type.
  if (hint == ImportHint::Void &&
      (importKind == ImportTypeKind::AuditedResult ||
       importKind == ImportTypeKind::Result)) {
    return {impl.getNamedSwiftType(impl.getStdlibModule(), "Void"), false};
  }

  // Import NSString * globals as String.
  if (hint == ImportHint::ObjCBridged && isNSString(importedType) &&
      (importKind == ImportTypeKind::Variable ||
       importKind == ImportTypeKind::AuditedVariable)) {
    return {hint.BridgedType, false};
  }

  // For anything else, if we completely failed to import the type
  // abstractly, give up now.
  if (!importedType)
    return {Type(), false};

  // Special case AutoreleasingUnsafeMutablePointer<NSError?> parameters.
  auto maybeImportNSErrorPointer = [&]() -> Type {
    if (importKind != ImportTypeKind::Parameter)
      return Type();

    PointerTypeKind PTK;
    auto elementType = importedType->getAnyPointerElementType(PTK);
    if (!elementType || PTK != PTK_AutoreleasingUnsafeMutablePointer)
      return Type();

    auto elementObj = elementType->getOptionalObjectType();
    if (!elementObj)
      return Type();

    auto elementClass = elementObj->getClassOrBoundGenericClass();
    if (!elementClass)
      return Type();

    // FIXME: Avoid string comparison by caching this identifier.
    if (elementClass->getName().str() !=
          impl.SwiftContext.getSwiftName(KnownFoundationEntity::NSError))
      return Type();

    ModuleDecl *foundationModule = impl.tryLoadFoundationModule();
    if (!foundationModule ||
        foundationModule->getName()
          != elementClass->getModuleContext()->getName())
      return Type();


    if (resugarNSErrorPointer)
      return impl.getNamedSwiftType(
        foundationModule,
          impl.SwiftContext.getSwiftName(
            KnownFoundationEntity::NSErrorPointer));

    // The imported type is AUMP<NSError?>, but the typealias is AUMP<NSError?>?
    // so we have to manually make them match.
    return OptionalType::get(importedType);
  };

  if (Type result = maybeImportNSErrorPointer()) {
    return {result, false};
  }

  auto maybeImportCFOutParameter = [&]() -> Type {
    if (importKind != ImportTypeKind::CFRetainedOutParameter &&
        importKind != ImportTypeKind::CFUnretainedOutParameter) {
      return Type();
    }

    PointerTypeKind PTK;
    auto elementType = importedType->getAnyPointerElementType(PTK);
    if (!elementType || PTK != PTK_UnsafeMutablePointer)
      return Type();

    bool isOptional;
    auto insideOptionalType = elementType->getOptionalObjectType(isOptional);
    if (!insideOptionalType)
      insideOptionalType = elementType;

    auto boundGenericTy = insideOptionalType->getAs<BoundGenericType>();
    if (!boundGenericTy)
      return Type();

    auto boundGenericBase = boundGenericTy->getDecl();
    if (boundGenericBase != impl.SwiftContext.getUnmanagedDecl())
      return Type();

    assert(boundGenericTy->getGenericArgs().size() == 1 &&
           "signature of Unmanaged has changed");

    auto resultTy = boundGenericTy->getGenericArgs().front();
    if (isOptional)
      resultTy = OptionalType::get(resultTy);

    StringRef pointerName;
    if (importKind == ImportTypeKind::CFRetainedOutParameter)
      pointerName = "UnsafeMutablePointer";
    else
      pointerName = "AutoreleasingUnsafeMutablePointer";

    resultTy = impl.getNamedSwiftTypeSpecialization(impl.getStdlibModule(),
                                                    pointerName,
                                                    resultTy);
    return resultTy;
  };
  if (Type outParamTy = maybeImportCFOutParameter()) {
    importedType = outParamTy;
  }

  // SwiftTypeConverter turns block pointers into @convention(block) types.
  // In a bridgeable context, or in the direct structure of a typedef,
  // we would prefer to instead use the default Swift convention.
  if (hint == ImportHint::Block) {
    if (canBridgeTypes(importKind) || importKind == ImportTypeKind::Typedef) {
      auto fTy = importedType->castTo<FunctionType>();
      FunctionType::ExtInfo einfo = fTy->getExtInfo();
      if (einfo.getRepresentation() != FunctionTypeRepresentation::Swift) {
        einfo = einfo.withRepresentation(FunctionTypeRepresentation::Swift);
        importedType = fTy->withExtInfo(einfo);
      }
    }
  }

  // Turn BOOL and DarwinBoolean into Bool in contexts that can bridge types
  // losslessly.
  if ((hint == ImportHint::BOOL || hint == ImportHint::Boolean) &&
      bridging == Bridgeability::Full && canBridgeTypes(importKind)) {
    return {impl.SwiftContext.getBoolDecl()->getDeclaredType(), false};
  }

  // When NSUInteger is used as an enum's underlying type or if it does not come
  // from a system module, make sure it stays unsigned.
  if (hint == ImportHint::NSUInteger) {
    if (importKind == ImportTypeKind::Enum || !allowNSUIntegerAsInt) {
      return {impl.SwiftContext.getUIntDecl()->getDeclaredType(), false};
    }
  }

  // Wrap CF pointers up as unmanaged types, unless this is an audited
  // context.
  if (hint == ImportHint::CFPointer && !isCFAudited(importKind)) {
    importedType = getUnmanagedType(impl, importedType);
  }

  // For types we import as new types in Swift, if the use is CF un-audited,
  // then we have to force it to be unmanaged
  if (hint == ImportHint::SwiftNewtypeFromCFPointer &&
      !isCFAudited(importKind)) {
    auto underlyingType = importedType->getSwiftNewtypeUnderlyingType();
    if (underlyingType)
      importedType = getUnmanagedType(impl, underlyingType);
  }

  // If we have a bridged Objective-C type and we are allowed to
  // bridge, do so.
  if (hint == ImportHint::ObjCBridged &&
      canBridgeTypes(importKind) &&
      importKind != ImportTypeKind::PropertyWithReferenceSemantics) {
    // id and Any can be bridged without Foundation. There would be
    // bootstrapping issues with the ObjectiveC module otherwise.
    if (hint.BridgedType->isAny()
        || impl.tryLoadFoundationModule()
        || impl.ImportForwardDeclarations) {
      importedType = hint.BridgedType;
    }
  }

  if (!importedType)
    return {importedType, false};

  if (importKind == ImportTypeKind::RecordField &&
      importedType->isAnyClassReferenceType()) {
    // Wrap retainable struct fields in Unmanaged.
    // FIXME: Eventually we might get C++-like support for strong pointers in
    // structs, at which point we should really be checking the lifetime
    // qualifiers.
    // FIXME: This should apply to blocks as well, but Unmanaged is constrained
    // to AnyObject.
    importedType = getUnmanagedType(impl, importedType);
  }

  // Treat va_list specially: null-unspecified va_list parameters should be
  // assumed to be non-optional. (Most people don't even think of va_list as a
  // pointer, and it's not a portable assumption anyway.)
  if (importKind == ImportTypeKind::Parameter &&
      optKind == OTK_ImplicitlyUnwrappedOptional) {
    if (auto *nominal = importedType->getNominalOrBoundGenericNominal()) {
      if (nominal->getName().str() == "CVaListPointer" &&
          nominal->getParentModule()->isStdlibModule()) {
        optKind = OTK_None;
      }
    }
  }

  // Wrap class, class protocol, function, and metatype types in an
  // optional type.
  bool isIUO = false;
  if (importKind != ImportTypeKind::Typedef && canImportAsOptional(hint)) {
    optKind = getOptionalKind(importKind, optKind);
    isIUO = optKind == OTK_ImplicitlyUnwrappedOptional;
    if (optKind != OTK_None)
      importedType = OptionalType::get(importedType);
  }

  return {importedType, isIUO};
}

ImportedType ClangImporter::Implementation::importType(
    clang::QualType type, ImportTypeKind importKind, bool allowNSUIntegerAsInt,
    Bridgeability bridging, OptionalTypeKind optionality,
    bool resugarNSErrorPointer) {
  if (type.isNull())
    return {Type(), false};

  // The "built-in" Objective-C types id, Class, and SEL can actually be (and
  // are) defined within the library. Clang tracks the redefinition types
  // separately, so it can provide fallbacks in certain cases. For Swift, we
  // map the redefinition types back to the equivalent of the built-in types.
  // This bans some trickery that the redefinition types enable, but is a more
  // sane model overall.
  auto &clangContext = getClangASTContext();
  if (clangContext.getLangOpts().ObjC1) {
    if (clangContext.hasSameUnqualifiedType(
          type, clangContext.getObjCIdRedefinitionType()) &&
        !clangContext.hasSameUnqualifiedType(
           clangContext.getObjCIdType(),
           clangContext.getObjCIdRedefinitionType()))
      type = clangContext.getObjCIdType();
    else if (clangContext.hasSameUnqualifiedType(
                type, clangContext.getObjCClassRedefinitionType()) &&
             !clangContext.hasSameUnqualifiedType(
                clangContext.getObjCClassType(),
                clangContext.getObjCClassRedefinitionType()))
      type = clangContext.getObjCClassType();
    else if (clangContext.hasSameUnqualifiedType(
               type, clangContext.getObjCSelRedefinitionType()) &&
             !clangContext.hasSameUnqualifiedType(
                clangContext.getObjCSelType(),
                clangContext.getObjCSelRedefinitionType()))
      type = clangContext.getObjCSelType();
  }
  
  // If nullability is provided as part of the type, that overrides
  // optionality provided externally.
  if (auto nullability = type->getNullability(clangContext)) {
    optionality = translateNullability(*nullability);
  }

  // Perform abstract conversion, ignoring how the type is actually used.
  SwiftTypeConverter converter(*this, allowNSUIntegerAsInt, bridging);
  auto importResult = converter.Visit(type);

  // Now fix up the type based on how we're concretely using it.
  auto adjustedType = adjustTypeForConcreteImport(
      *this, type, importResult.AbstractType, importKind, importResult.Hint,
      allowNSUIntegerAsInt, bridging, optionality, resugarNSErrorPointer);

  return adjustedType;
}

Type ClangImporter::Implementation::importTypeIgnoreIUO(
    clang::QualType type, ImportTypeKind importKind, bool allowNSUIntegerAsInt,
    Bridgeability bridging, OptionalTypeKind optionality,
    bool resugarNSErrorPointer) {

  auto importedType = importType(type, importKind, allowNSUIntegerAsInt,
                                 bridging, optionality, resugarNSErrorPointer);

  return importedType.getType();
}

bool ClangImporter::Implementation::shouldImportGlobalAsLet(
       clang::QualType type)
{
  // Const variables should be imported as 'let'.
  if (type.isConstQualified()) {
    return true;
  }
  // Globals of type NSString * should be imported as 'let'.
  if (isNSString(type))
    return true;

  return false;
}

/// Returns true if \p name contains the substring "Unsigned" or "unsigned".
static bool nameContainsUnsigned(StringRef name) {
  size_t pos = name.find("nsigned");
  if (pos == StringRef::npos || pos == 0)
    return false;
  --pos;
  return (name[pos] == 'u') || (name[pos] == 'U');
}

bool ClangImporter::Implementation::shouldAllowNSUIntegerAsInt(
    bool isFromSystemModule, const clang::NamedDecl *decl) {
  if (isFromSystemModule)
    if (auto identInfo = decl->getIdentifier())
      return !nameContainsUnsigned(identInfo->getName());
  return false;
}

ImportedType ClangImporter::Implementation::importPropertyType(
    const clang::ObjCPropertyDecl *decl, bool isFromSystemModule) {
  const auto assignOrUnsafeUnretained =
      clang::ObjCPropertyDecl::OBJC_PR_assign |
      clang::ObjCPropertyDecl::OBJC_PR_unsafe_unretained;

  ImportTypeKind importKind;
  // HACK: Certain decls are always imported using bridged types,
  // because that's what a standalone method would do.
  if (shouldImportPropertyAsAccessors(decl)) {
    importKind = ImportTypeKind::Property;
  } else {
    switch (decl->getSetterKind()) {
    case clang::ObjCPropertyDecl::Assign:
      // If it's readonly, this might just be returned as a default.
      if (decl->isReadOnly() &&
          (decl->getPropertyAttributes() & assignOrUnsafeUnretained) == 0) {
        importKind = ImportTypeKind::Property;
      } else {
        importKind = ImportTypeKind::PropertyWithReferenceSemantics;
      }
      break;
    case clang::ObjCPropertyDecl::Retain:
    case clang::ObjCPropertyDecl::Copy:
      importKind = ImportTypeKind::Property;
      break;
    case clang::ObjCPropertyDecl::Weak:
      importKind = ImportTypeKind::PropertyWithReferenceSemantics;
      break;
    }
  }

  OptionalTypeKind optionality = OTK_ImplicitlyUnwrappedOptional;
  return importType(decl->getType(), importKind,
                    shouldAllowNSUIntegerAsInt(isFromSystemModule, decl),
                    Bridgeability::Full, optionality);
}

/// Apply the @noescape attribute
static Type applyNoEscape(Type type) {
  // Recurse into optional types.
  if (Type objectType = type->getOptionalObjectType()) {
    return OptionalType::get(applyNoEscape(objectType));
  }

  // Apply @noescape to function types.
  if (auto funcType = type->getAs<FunctionType>()) {
    return FunctionType::get(funcType->getInput(), funcType->getResult(),
                             funcType->getExtInfo().withNoEscape());
  }

  return type;
}

ImportedType ClangImporter::Implementation::importFunctionReturnType(
    DeclContext *dc, const clang::FunctionDecl *clangDecl,
    bool allowNSUIntegerAsInt) {

  // Hardcode handling of certain result types for builtins.
  auto builtinID = clangDecl->getBuiltinID();
  switch (builtinID) {
  case clang::Builtin::NotBuiltin:
    break;
  case clang::Builtin::BIstrxfrm:
  case clang::Builtin::BIstrcspn:
  case clang::Builtin::BIstrspn:
  case clang::Builtin::BIstrlen:
  case clang::Builtin::BIstrlcpy:
  case clang::Builtin::BIstrlcat:
    // This is a list of all built-ins with a result type of 'size_t' that
    // existed in Swift 3. We didn't have special handling for builtins at
    // that time, and so these had a result type of UInt.
    if (SwiftContext.isSwiftVersion3())
      break;
    LLVM_FALLTHROUGH;
  default:
    switch (getClangASTContext().BuiltinInfo.getTypeString(builtinID)[0]) {
    case 'z': // size_t
    case 'Y': // ptrdiff_t
      return {SwiftContext.getIntDecl()->getDeclaredType(), false};
    default:
      break;
    }
  }

  // CF function results can be managed if they are audited or
  // the ownership convention is explicitly declared.
  assert(clangDecl && "expected to have a decl to import");
  bool isAuditedResult =
    (clangDecl->hasAttr<clang::CFAuditedTransferAttr>() ||
     clangDecl->hasAttr<clang::CFReturnsRetainedAttr>() ||
     clangDecl->hasAttr<clang::CFReturnsNotRetainedAttr>());

  // Fix up optionality.
  OptionalTypeKind OptionalityOfReturn;
  if (clangDecl->hasAttr<clang::ReturnsNonNullAttr>()) {
    OptionalityOfReturn = OTK_None;
  } else {
    OptionalityOfReturn = OTK_ImplicitlyUnwrappedOptional;
  }

  // Import the result type.
  return importType(clangDecl->getReturnType(),
                    (isAuditedResult ? ImportTypeKind::AuditedResult
                                     : ImportTypeKind::Result),
                    allowNSUIntegerAsInt, Bridgeability::Full,
                    OptionalityOfReturn);
}

ImportedType ClangImporter::Implementation::importFunctionType(
    DeclContext *dc, const clang::FunctionDecl *clangDecl,
    ArrayRef<const clang::ParmVarDecl *> params, bool isVariadic,
    bool isFromSystemModule, DeclName name, ParameterList *&parameterList) {

  bool allowNSUIntegerAsInt =
      shouldAllowNSUIntegerAsInt(isFromSystemModule, clangDecl);

  auto importedType =
      importFunctionReturnType(dc, clangDecl, allowNSUIntegerAsInt);
  if (!importedType)
    return {Type(), false};

  ArrayRef<Identifier> argNames = name.getArgumentNames();
  parameterList = importFunctionParameterList(dc, clangDecl, params, isVariadic,
                                              allowNSUIntegerAsInt, argNames);
  if (!parameterList)
    return {Type(), false};

  Type swiftResultTy = importedType.getType();
  if (clangDecl->isNoReturn())
    swiftResultTy = SwiftContext.getNeverType();

  // Form the function type.
  auto argTy = parameterList->getType(SwiftContext);
  auto fnTy = FunctionType::get(argTy, swiftResultTy);
  return {fnTy, importedType.isImplicitlyUnwrapped()};
}

ParameterList *ClangImporter::Implementation::importFunctionParameterList(
    DeclContext *dc, const clang::FunctionDecl *clangDecl,
    ArrayRef<const clang::ParmVarDecl *> params, bool isVariadic,
    bool allowNSUIntegerAsInt, ArrayRef<Identifier> argNames) {
  // Import the parameters.
  SmallVector<ParamDecl *, 4> parameters;
  unsigned index = 0;
  llvm::SmallBitVector nonNullArgs = getNonNullArgs(clangDecl, params);

  for (auto param : params) {
    auto paramTy = param->getType();
    if (paramTy->isVoidType()) {
      ++index;
      continue;
    }

    // Check nullability of the parameter.
    OptionalTypeKind OptionalityOfParam =
        getParamOptionality(SwiftContext.LangOpts.EffectiveLanguageVersion,
                            param, !nonNullArgs.empty() && nonNullArgs[index]);

    ImportTypeKind importKind = ImportTypeKind::Parameter;
    if (param->hasAttr<clang::CFReturnsRetainedAttr>())
      importKind = ImportTypeKind::CFRetainedOutParameter;
    else if (param->hasAttr<clang::CFReturnsNotRetainedAttr>())
      importKind = ImportTypeKind::CFUnretainedOutParameter;

    // Import the parameter type into Swift.
    auto importedType = importType(paramTy, importKind, allowNSUIntegerAsInt,
                                   Bridgeability::Full, OptionalityOfParam);
    if (!importedType)
      return nullptr;

    auto swiftParamTy = importedType.getType();

    // Map __attribute__((noescape)) to @noescape.
    if (param->hasAttr<clang::NoEscapeAttr>()) {
      Type newParamTy = applyNoEscape(swiftParamTy);
      if (newParamTy.getPointer() != swiftParamTy.getPointer()) {
        swiftParamTy = newParamTy;
      }
    }
    
    // Figure out the name for this parameter.
    Identifier bodyName = importFullName(param, CurrentVersion)
                              .getDeclName()
                              .getBaseIdentifier();

    // Retrieve the argument name.
    Identifier name;
    if (index < argNames.size())
      name = argNames[index];

    // It doesn't actually matter which DeclContext we use, so just use the
    // imported header unit.
    auto paramInfo = createDeclWithClangNode<ParamDecl>(
        param, AccessLevel::Private,
        VarDecl::Specifier::Owned, SourceLoc(), SourceLoc(), name,
        importSourceLoc(param->getLocation()), bodyName,
        dc->mapTypeIntoContext(swiftParamTy),
        ImportedHeaderUnit);

    paramInfo->setInterfaceType(swiftParamTy);
    recordImplicitUnwrapForDecl(paramInfo,
                                importedType.isImplicitlyUnwrapped());
    parameters.push_back(paramInfo);
    ++index;
  }

  // Append an additional argument to represent varargs.
  if (isVariadic) {
    auto paramTy =
        BoundGenericType::get(SwiftContext.getArrayDecl(), Type(),
                              {SwiftContext.TheAnyType});
    auto name = SwiftContext.getIdentifier("varargs");
    auto param = new (SwiftContext) ParamDecl(VarDecl::Specifier::Owned,
                                              SourceLoc(), SourceLoc(),
                                              Identifier(), SourceLoc(),
                                              name, paramTy,
                                              ImportedHeaderUnit);
    param->setInterfaceType(paramTy);

    param->setVariadic();
    parameters.push_back(param);
  }

  // Form the parameter list.
  return ParameterList::create(SwiftContext, parameters);
}

static bool isObjCMethodResultAudited(const clang::Decl *decl) {
  if (!decl)
    return false;
  return (decl->hasAttr<clang::CFReturnsRetainedAttr>() ||
          decl->hasAttr<clang::CFReturnsNotRetainedAttr>() ||
          decl->hasAttr<clang::ObjCReturnsInnerPointerAttr>());
}

DefaultArgumentKind ClangImporter::Implementation::inferDefaultArgument(
    clang::QualType type, OptionalTypeKind clangOptionality,
    Identifier baseName, unsigned numParams, StringRef argumentLabel,
    bool isFirstParameter, bool isLastParameter, NameImporter &nameImporter) {
  // Don't introduce a default argument for setters with only a single
  // parameter.
  if (numParams == 1 && camel_case::getFirstWord(baseName.str()) == "set")
    return DefaultArgumentKind::None;

  // Some nullable parameters default to 'nil'.
  if (clangOptionality == OTK_Optional) {
    // Nullable trailing closure parameters default to 'nil'.
    if (isLastParameter &&
        (type->isFunctionPointerType() || type->isBlockPointerType()))
      return DefaultArgumentKind::NilLiteral;

    // NSZone parameters default to 'nil'.
    if (auto ptrType = type->getAs<clang::PointerType>()) {
      if (auto recType
            = ptrType->getPointeeType()->getAs<clang::RecordType>()) {
        if (recType->isStructureOrClassType() &&
            recType->getDecl()->getName() == "_NSZone")
          return DefaultArgumentKind::NilLiteral;
      }
    }
  }

  // Don't introduce an empty options default arguments for setters.
  if (isFirstParameter && camel_case::getFirstWord(baseName.str()) == "set")
    return DefaultArgumentKind::None;

  // Option sets default to "[]" if they have "Options" in their name.
  if (const clang::EnumType *enumTy = type->getAs<clang::EnumType>()) {
    const clang::EnumDecl *enumDef = enumTy->getDecl()->getDefinition();
    if (enumDef && nameImporter.getEnumKind(enumDef) == EnumKind::Options) {
      auto enumName = enumDef->getName();
      for (auto word : reversed(camel_case::getWords(enumName))) {
        if (camel_case::sameWordIgnoreFirstCase(word, "options"))
          return DefaultArgumentKind::EmptyArray;
      }
    }
  }

  // NSDictionary arguments default to [:] (or nil, if nullable) if "options",
  // "attributes", or "userInfo" occur in the argument label or (if there is no
  // argument label) at the end of the base name.
  if (auto objcPtrTy = type->getAs<clang::ObjCObjectPointerType>()) {
    if (auto objcClass = objcPtrTy->getInterfaceDecl()) {
      if (objcClass->getName() == "NSDictionary") {
        StringRef searchStr = argumentLabel;
        if (searchStr.empty() && !baseName.empty())
          searchStr = baseName.str();

        auto emptyDictionaryKind = DefaultArgumentKind::EmptyDictionary;
        if (clangOptionality == OTK_Optional)
          emptyDictionaryKind = DefaultArgumentKind::NilLiteral;

        bool sawInfo = false;
        for (auto word : reversed(camel_case::getWords(searchStr))) {
          if (camel_case::sameWordIgnoreFirstCase(word, "options"))
            return emptyDictionaryKind;

          if (camel_case::sameWordIgnoreFirstCase(word, "attributes"))
            return emptyDictionaryKind;

          if (camel_case::sameWordIgnoreFirstCase(word, "info")) {
            sawInfo = true;
            continue;
          }

          if (sawInfo && camel_case::sameWordIgnoreFirstCase(word, "user"))
            return emptyDictionaryKind;

          if (argumentLabel.empty())
            break;

          sawInfo = false;
        }
      }
    }
  }

  return DefaultArgumentKind::None;
}

/// Adjust the result type of a throwing function based on the
/// imported error information.
static ImportedType
adjustResultTypeForThrowingFunction(ForeignErrorConvention::Info errorInfo,
                                    ImportedType importedType) {
  switch (errorInfo.TheKind) {
  case ForeignErrorConvention::ZeroResult:
  case ForeignErrorConvention::NonZeroResult:
    // Check for a bad override.
    if (importedType.getType()->isVoid())
      return {Type(), false};
    return {TupleType::getEmpty(importedType.getType()->getASTContext()),
            false};

  case ForeignErrorConvention::NilResult:
    if (Type unwrappedTy = importedType.getType()->getOptionalObjectType())
      return {unwrappedTy, false};
    // Check for a bad override.
    if (importedType.getType()->isVoid())
      return {Type(), false};
    // It's possible an Objective-C method overrides the base method to never
    // fail, and marks the method _Nonnull to indicate that. Swift can't
    // represent that, but it shouldn't fall over either.
    return importedType;

  case ForeignErrorConvention::ZeroPreservedResult:
    // Check for a bad override.
    if (importedType.getType()->isVoid())
      return {Type(), false};
    return importedType;

  case ForeignErrorConvention::NonNilError:
    return importedType;
  }

  llvm_unreachable("Invalid ForeignErrorConvention.");
}
                                     
/// Produce the foreign error convention from the imported error info,
/// error parameter type, and original result type.
static ForeignErrorConvention
getForeignErrorInfo(ForeignErrorConvention::Info errorInfo,
                    CanType errorParamTy, CanType origResultTy) {
  assert(errorParamTy && "not fully initialized!");
  using FEC = ForeignErrorConvention;
  auto ParamIndex = errorInfo.ErrorParameterIndex;
  auto IsOwned = (FEC::IsOwned_t) errorInfo.ErrorIsOwned;
  auto ReplaceParamWithVoid = errorInfo.ErrorParameterIsReplaced
                                ? FEC::IsReplaced
                                : FEC::IsNotReplaced;
  switch (errorInfo.TheKind) {
  case FEC::ZeroResult:
    return FEC::getZeroResult(ParamIndex, IsOwned, ReplaceParamWithVoid,
                              errorParamTy, origResultTy);
  case FEC::NonZeroResult:
    return FEC::getNonZeroResult(ParamIndex, IsOwned, ReplaceParamWithVoid,
                                 errorParamTy, origResultTy);
  case FEC::ZeroPreservedResult:
    return FEC::getZeroPreservedResult(ParamIndex, IsOwned,
                                       ReplaceParamWithVoid, errorParamTy);
  case FEC::NilResult:
    return FEC::getNilResult(ParamIndex, IsOwned, ReplaceParamWithVoid,
                             errorParamTy);
  case FEC::NonNilError:
    return FEC::getNonNilError(ParamIndex, IsOwned, ReplaceParamWithVoid,
                               errorParamTy);
  }
  llvm_unreachable("bad error convention");
}

// Sometimes re-mapping type from one context to another is required,
// because the other context might have some of the generic parameters
// bound to concerete types, which means that we might loose generic
// signature when converting from class method to constructor and that
// is going to result in incorrect type interpretation of the method.
static Type mapTypeIntoContext(const DeclContext *fromDC,
                               const DeclContext *toDC, Type type) {
  if (fromDC == toDC)
    return toDC->mapTypeIntoContext(type);

  auto subs = toDC->getDeclaredTypeInContext()->getContextSubstitutionMap(
                                            toDC->getParentModule(), fromDC);
  return type.subst(subs);
}

ImportedType ClangImporter::Implementation::importMethodType(
    const DeclContext *dc, const clang::ObjCMethodDecl *clangDecl,
    ArrayRef<const clang::ParmVarDecl *> params, bool isVariadic,
    bool isFromSystemModule, ParameterList **bodyParams,
    ImportedName importedName,
    Optional<ForeignErrorConvention> &foreignErrorInfo,
    SpecialMethodKind kind) {

  // Cannot import variadic types unless specially handled before calling this
  // function.
  if (isVariadic || clangDecl->sel_param_end() != clangDecl->param_end())
    return {Type(), false};

  // Clang doesn't provide pragmas for auditing the CF behavior of
  // ObjC methods, but it does have attributes for declaring
  // return-type management:
  //   - cf_returns_retained and cf_returns_not_retained are obvious
  //   - objc_returns_inner_pointer is sometimes used on methods
  //     returning CF types as a workaround for ARC not managing CF
  //     objects
  ImportTypeKind resultKind;
  if (isObjCMethodResultAudited(clangDecl))
    resultKind = ImportTypeKind::AuditedResult;
  else
    resultKind = ImportTypeKind::Result;

  // The member was defined in 'origDC', but is being imported into 'dc'.
  // 'dc' must be a subclass or a type conforming to protocol.
  DeclContext *origDC = importDeclContextOf(clangDecl,
                                            clangDecl->getDeclContext());
  assert(origDC);

  // Import the result type.
  CanType origSwiftResultTy;
  Optional<ForeignErrorConvention::Info> errorInfo =
      importedName.getErrorInfo();
  OptionalTypeKind OptionalityOfReturn;
  if (clangDecl->hasAttr<clang::ReturnsNonNullAttr>()) {
    OptionalityOfReturn = OTK_None;
  } else {
    OptionalityOfReturn = OTK_ImplicitlyUnwrappedOptional;
  }

  bool allowNSUIntegerAsIntInResult = isFromSystemModule;
  if (allowNSUIntegerAsIntInResult) {
    clang::Selector sel = clangDecl->getSelector();
    StringRef name = sel.getNameForSlot(0);
    if (!name.empty()) {
      allowNSUIntegerAsIntInResult = !nameContainsUnsigned(name);
    }
  }

  clang::QualType resultType = clangDecl->getReturnType();
  auto importedType =
      importType(resultType, resultKind, allowNSUIntegerAsIntInResult,
                 Bridgeability::Full, OptionalityOfReturn);

  // Adjust the result type for a throwing function.
  if (importedType.getType() && errorInfo) {

    // Get the original unbridged result type.
    auto origImportedType =
        importType(resultType, resultKind, allowNSUIntegerAsIntInResult,
                   Bridgeability::None, OptionalityOfReturn);
    origSwiftResultTy = origImportedType.getType()->getCanonicalType();

    importedType =
        adjustResultTypeForThrowingFunction(*errorInfo, importedType);
  }

  auto swiftResultTy = importedType.getType();

  if (swiftResultTy &&
      clangDecl->getMethodFamily() == clang::OMF_performSelector) {
    // performSelector methods that return 'id' should be imported into Swift
    // as returning Unmanaged<AnyObject>.
    bool resultIsOptional;
    Type nonOptionalTy = swiftResultTy->getOptionalObjectType(resultIsOptional);
    if (!nonOptionalTy)
      nonOptionalTy = swiftResultTy;

    // Undo 'Any' bridging.
    if (nonOptionalTy->isAny())
      nonOptionalTy = SwiftContext.getAnyObjectType();

    if (nonOptionalTy->isAnyClassReferenceType()) {
      swiftResultTy = getUnmanagedType(*this, nonOptionalTy);
      if (resultIsOptional)
        swiftResultTy = OptionalType::get(swiftResultTy);
    }
  }

  if (!swiftResultTy)
    return {Type(), false};

  swiftResultTy = mapTypeIntoContext(origDC, dc, swiftResultTy);

  CanType errorParamType;

  llvm::SmallBitVector nonNullArgs = getNonNullArgs(clangDecl, params);

  // Import the parameters.
  SmallVector<ParamDecl*, 4> swiftParams;

  auto addEmptyTupleParameter = [&](Identifier argName) {
    // It doesn't actually matter which DeclContext we use, so just
    // use the imported header unit.
    auto type = TupleType::getEmpty(SwiftContext);
    auto var = new (SwiftContext) ParamDecl(VarDecl::Specifier::Owned, SourceLoc(),
                                            SourceLoc(), argName,
                                            SourceLoc(), argName, type,
                                            ImportedHeaderUnit);
    var->setInterfaceType(type);
    swiftParams.push_back(var);
  };

  // Determine the number of parameters.
  unsigned numEffectiveParams = params.size();
  if (errorInfo) --numEffectiveParams;

  auto argNames = importedName.getDeclName().getArgumentNames();
  unsigned nameIndex = 0;
  for (size_t paramIndex = 0; paramIndex != params.size(); paramIndex++) {
    auto param = params[paramIndex];
    auto paramTy = param->getType();
    auto paramIsError = errorInfo && paramIndex == errorInfo->ErrorParameterIndex;
    if (paramTy->isVoidType()) {
      assert(!paramIsError);
      ++nameIndex;
      continue;
    }

    if (kind == SpecialMethodKind::NSDictionarySubscriptGetter)
      nonNullArgs.empty();

    // Import the parameter type into Swift.

    // Check nullability of the parameter.
    OptionalTypeKind optionalityOfParam
        = getParamOptionality(SwiftContext.LangOpts.EffectiveLanguageVersion,
                              param,
                              !nonNullArgs.empty() && nonNullArgs[paramIndex]);

    bool allowNSUIntegerAsIntInParam = isFromSystemModule;
    if (allowNSUIntegerAsIntInParam) {
      StringRef name;
      clang::Selector sel = clangDecl->getSelector();
      if (nameIndex < sel.getNumArgs())
        name = sel.getNameForSlot(nameIndex);
      if (name.empty() && nameIndex == 0)
        name = sel.getNameForSlot(0);
      if (!name.empty())
        allowNSUIntegerAsIntInParam = !nameContainsUnsigned(name);
    }

    // Special case for NSDictionary's subscript.
    Type swiftParamTy;
    bool paramIsIUO;
    if (kind == SpecialMethodKind::NSDictionarySubscriptGetter &&
        paramTy->isObjCIdType()) {
      auto optKind =
          getOptionalKind(ImportTypeKind::Parameter, optionalityOfParam);

      if (optKind == OTK_None)
        swiftParamTy = getNSCopyingType();
      else
        swiftParamTy = OptionalType::get(getNSCopyingType());

      paramIsIUO = optKind == OTK_ImplicitlyUnwrappedOptional;
    } else {
      ImportTypeKind importKind = ImportTypeKind::Parameter;
      if (param->hasAttr<clang::CFReturnsRetainedAttr>())
        importKind = ImportTypeKind::CFRetainedOutParameter;
      else if (param->hasAttr<clang::CFReturnsNotRetainedAttr>())
        importKind = ImportTypeKind::CFUnretainedOutParameter;

      // If this is the throws error parameter, we don't need to convert any
      // NSError** arguments to the sugared NSErrorPointer typealias form,
      // because all that is done with it is retrieving the canonical
      // type. Avoiding the sugar breaks a loop in Foundation caused by method
      // on NSString that has an error parameter. FIXME: This is a work-around
      // for the specific case when the throws conversion works, but is not
      // sufficient if it fails. (The correct, overarching fix is ClangImporter
      // being lazier.)
      auto importedParamType =
          importType(paramTy, importKind, allowNSUIntegerAsIntInParam,
                     Bridgeability::Full, optionalityOfParam,
                     /*resugarNSErrorPointer=*/!paramIsError);
      paramIsIUO = importedParamType.isImplicitlyUnwrapped();
      swiftParamTy = importedParamType.getType();
    }
    if (!swiftParamTy)
      return {Type(), false};

    swiftParamTy = mapTypeIntoContext(origDC, dc, swiftParamTy);

    // If this is the error parameter, remember it, but don't build it
    // into the parameter type.
    if (paramIsError) {
      errorParamType = swiftParamTy->getCanonicalType();

      // ...unless we're supposed to replace it with ().
      if (errorInfo->ErrorParameterIsReplaced) {
        addEmptyTupleParameter(argNames[nameIndex]);
        ++nameIndex;
      }
      continue;
    }

    // Map __attribute__((noescape)) to @noescape.
    bool addNoEscapeAttr = false;
    if (param->hasAttr<clang::NoEscapeAttr>()) {
      Type newParamTy = applyNoEscape(swiftParamTy);
      if (newParamTy.getPointer() != swiftParamTy.getPointer()) {
        swiftParamTy = newParamTy;
        addNoEscapeAttr = true;
      }
    }

    // Figure out the name for this parameter.
    Identifier bodyName = importFullName(param, CurrentVersion)
                              .getDeclName()
                              .getBaseIdentifier();

    // Figure out the name for this argument, which comes from the method name.
    Identifier name;
    if (nameIndex < argNames.size()) {
      name = argNames[nameIndex];
    }
    ++nameIndex;

    // Set up the parameter info.
    auto paramInfo
      = createDeclWithClangNode<ParamDecl>(param, AccessLevel::Private,
                                           VarDecl::Specifier::Owned,
                                           SourceLoc(), SourceLoc(), name,
                                           importSourceLoc(param->getLocation()),
                                           bodyName,
                                           swiftParamTy,
                                           ImportedHeaderUnit);
    paramInfo->setInterfaceType(swiftParamTy->mapTypeOutOfContext());
    recordImplicitUnwrapForDecl(paramInfo, paramIsIUO);

    // Determine whether we have a default argument.
    if (kind == SpecialMethodKind::Regular ||
        kind == SpecialMethodKind::Constructor) {
      bool isLastParameter =
          (paramIndex == params.size() - 1) ||
          (paramIndex == params.size() - 2 && errorInfo &&
           errorInfo->ErrorParameterIndex == params.size() - 1);

      auto defaultArg = inferDefaultArgument(
          param->getType(), optionalityOfParam,
          importedName.getDeclName().getBaseIdentifier(), numEffectiveParams,
          name.empty() ? StringRef() : name.str(), paramIndex == 0,
          isLastParameter, getNameImporter());
      if (defaultArg != DefaultArgumentKind::None)
        paramInfo->setDefaultArgumentKind(defaultArg);
    }
    swiftParams.push_back(paramInfo);
  }

  // If we have a constructor with no parameters and a name with an
  // argument name, synthesize a Void parameter with that name.
  if (kind == SpecialMethodKind::Constructor && params.empty() && 
      argNames.size() == 1) {
    addEmptyTupleParameter(argNames[0]);
  }

  if (importedName.hasCustomName() && argNames.size() != swiftParams.size()) {
    // Note carefully: we're emitting a warning in the /Clang/ buffer.
    auto &srcMgr = getClangASTContext().getSourceManager();
    auto &rawDiagClient = Instance->getDiagnosticClient();
    auto &diagClient = static_cast<ClangDiagnosticConsumer &>(rawDiagClient);
    SourceLoc methodLoc =
        diagClient.resolveSourceLocation(srcMgr, clangDecl->getLocation());
    if (methodLoc.isValid()) {
      SwiftContext.Diags.diagnose(methodLoc, diag::invalid_swift_name_method,
                                  swiftParams.size() < argNames.size(),
                                  swiftParams.size(), argNames.size());
    }
    return {Type(), false};
  }

  
  // Form the parameter list.
  *bodyParams = ParameterList::create(SwiftContext, swiftParams);

  if (clangDecl->hasAttr<clang::NoReturnAttr>()) {
    origSwiftResultTy = SwiftContext.getNeverType();
    swiftResultTy = SwiftContext.getNeverType();
  }

  FunctionType::ExtInfo extInfo;

  if (errorInfo) {
    foreignErrorInfo = getForeignErrorInfo(*errorInfo, errorParamType,
                                           origSwiftResultTy);

    // Mark that the function type throws.
    extInfo = extInfo.withThrows(true);
  }

  // Form the function type.
  auto fnTy = FunctionType::get((*bodyParams)->getInterfaceType(SwiftContext),
                                swiftResultTy->mapTypeOutOfContext(), extInfo);
  return {fnTy, importedType.isImplicitlyUnwrapped()};
}

ImportedType ClangImporter::Implementation::importAccessorMethodType(
    const DeclContext *dc, const clang::ObjCPropertyDecl *property,
    const clang::ObjCMethodDecl *clangDecl, bool isFromSystemModule,
    ImportedName functionName, swift::ParameterList **params) {
  // Note: We're using a pointer instead of a reference here to make it clear
  // at the call site that this is an out-parameter.
  assert(params && "'params' is a required out-parameter");

  // Determine if the method is a property getter or setter.
  bool isGetter;
  if (clangDecl->parameters().empty())
    isGetter = true;
  else if (clangDecl->parameters().size() == 1)
    isGetter = false;
  else
    llvm_unreachable("not a valid accessor");

  // The member was defined in 'origDC', but is being imported into 'dc'.
  // 'dc' must be a subclass or a type conforming to protocol.
  // FIXME: Duplicated from importMethodType.
  DeclContext *origDC = importDeclContextOf(property,
                                            property->getDeclContext());
  assert(origDC);

  // Import the property type, independent of what kind of accessor this is.
  auto importedType = importPropertyType(property, isFromSystemModule);
  if (!importedType)
    return {Type(), false};

  auto propertyTy = mapTypeIntoContext(origDC, dc, importedType.getType());
  bool isIUO = importedType.isImplicitlyUnwrapped();

  // Now build up the resulting FunctionType and parameters.
  Type resultTy;
  if (isGetter) {
    *params = ParameterList::createEmpty(SwiftContext);
    resultTy = propertyTy->mapTypeOutOfContext();
  } else {
    const clang::ParmVarDecl *param = clangDecl->parameters().front();
    ImportedName fullBodyName = importFullName(param, CurrentVersion);
    Identifier bodyName = fullBodyName.getDeclName().getBaseIdentifier();
    SourceLoc nameLoc = importSourceLoc(param->getLocation());
    Identifier argLabel = functionName.getDeclName().getArgumentNames().front();
    auto paramInfo
      = createDeclWithClangNode<ParamDecl>(param, AccessLevel::Private,
                                           VarDecl::Specifier::Owned,
                                           /*let loc*/SourceLoc(),
                                           /*label loc*/SourceLoc(),
                                           argLabel, nameLoc, bodyName,
                                           propertyTy,
                                           /*dummy DC*/ImportedHeaderUnit);
    paramInfo->setInterfaceType(propertyTy->mapTypeOutOfContext());

    *params = ParameterList::create(SwiftContext, paramInfo);
    resultTy = SwiftContext.getVoidDecl()->getDeclaredInterfaceType();
    isIUO = false;
  }

  auto fnTy =
      FunctionType::get((*params)->getInterfaceType(SwiftContext), resultTy);
  return {fnTy, isIUO};
}


ModuleDecl *ClangImporter::Implementation::getStdlibModule() {
  return SwiftContext.getStdlibModule(true);
}

ModuleDecl *ClangImporter::Implementation::getNamedModule(StringRef name) {
  return SwiftContext.getLoadedModule(SwiftContext.getIdentifier(name));
}

static ModuleDecl *tryLoadModule(ASTContext &C,
                             Identifier moduleName,
                             bool importForwardDeclarations,
                             llvm::DenseMap<Identifier, ModuleDecl *>
                               &checkedModules) {
  // If we've already done this check, return the cached result.
  auto known = checkedModules.find(moduleName);
  if (known != checkedModules.end())
    return known->second;

  ModuleDecl *module;

  // If we're synthesizing forward declarations, we don't want to pull in
  // the module too eagerly.
  if (importForwardDeclarations)
    module = C.getLoadedModule(moduleName);
  else
    module = C.getModule({ {moduleName, SourceLoc()} });

  checkedModules[moduleName] = module;
  return module;
}

ModuleDecl *ClangImporter::Implementation::tryLoadFoundationModule() {
  return tryLoadModule(SwiftContext, SwiftContext.Id_Foundation,
                       ImportForwardDeclarations, checkedModules);
}

ModuleDecl *ClangImporter::Implementation::tryLoadSIMDModule() {
  return tryLoadModule(SwiftContext, SwiftContext.Id_simd,
                       ImportForwardDeclarations, checkedModules);
}

Type ClangImporter::Implementation::getNamedSwiftType(ModuleDecl *module,
                                                      StringRef name) {
  if (!module)
    return Type();

  // Look for the type.
  Identifier identifier = SwiftContext.getIdentifier(name);
  SmallVector<ValueDecl *, 2> results;

  // Check if the lookup we're about to perform a lookup within is
  // a Clang module.
  for (auto *file : module->getFiles()) {
    if (auto clangUnit = dyn_cast<ClangModuleUnit>(file)) {
      // If we have an overlay, look in the overlay. Otherwise, skip
      // the lookup to avoid infinite recursion.
      if (auto module = clangUnit->getAdapterModule())
        module->lookupValue({ }, identifier,
                          NLKind::UnqualifiedLookup, results);
    } else {
      file->lookupValue({ }, identifier,
                        NLKind::UnqualifiedLookup, results);
    }
  }

  if (results.size() != 1)
    return Type();

  auto decl = dyn_cast<TypeDecl>(results.front());
  if (!decl)
    return Type();

  assert(!decl->hasClangNode() && "picked up the original type?");

  if (auto *typeResolver = getTypeResolver())
    typeResolver->resolveDeclSignature(decl);

  if (auto *nominalDecl = dyn_cast<NominalTypeDecl>(decl))
    return nominalDecl->getDeclaredType();
  return decl->getDeclaredInterfaceType();
}

Type ClangImporter::Implementation::getNamedSwiftType(StringRef moduleName,
                                                      StringRef name) {
  // Try to load the module.
  auto module = tryLoadModule(SwiftContext,
                              SwiftContext.getIdentifier(moduleName),
                              ImportForwardDeclarations, checkedModules);
  if (!module) return Type();

  return getNamedSwiftType(module, name);
}

Type
ClangImporter::Implementation::
getNamedSwiftTypeSpecialization(ModuleDecl *module, StringRef name,
                                ArrayRef<Type> args) {
  if (!module)
    return Type();

  // Look for the type.
  SmallVector<ValueDecl *, 2> results;
  module->lookupValue({ }, SwiftContext.getIdentifier(name),
                      NLKind::UnqualifiedLookup, results);
  if (results.size() == 1) {
    if (auto nominalDecl = dyn_cast<NominalTypeDecl>(results.front())) {
      if (auto *typeResolver = getTypeResolver())
        typeResolver->resolveDeclSignature(nominalDecl);
      if (auto params = nominalDecl->getGenericParams()) {
        if (params->size() == args.size()) {
          // When we form the bound generic type, make sure we get the
          // substitutions.
          auto *BGT = BoundGenericType::get(nominalDecl, Type(), args);
          return BGT;
        }
      }
    }
  }

  return Type();
}

Decl *ClangImporter::Implementation::importDeclByName(StringRef name) {
  auto &sema = Instance->getSema();

  // Map the name. If we can't represent the Swift name in Clang, bail out now.
  auto clangName = &getClangASTContext().Idents.get(name);

  // Perform name lookup into the global scope.
  // FIXME: Map source locations over.
  clang::LookupResult lookupResult(sema, clangName, clang::SourceLocation(),
                                   clang::Sema::LookupOrdinaryName);
  lookupResult.setAllowHidden(true);
  if (!sema.LookupName(lookupResult, /*Scope=*/nullptr)) {
    return nullptr;
  }

  for (auto decl : lookupResult) {
    if (auto swiftDecl =
            importDecl(decl->getUnderlyingDecl(), CurrentVersion)) {
      return swiftDecl;
    }
  }

  return nullptr;
}

Type ClangImporter::Implementation::getNSObjectType() {
  if (NSObjectTy)
    return NSObjectTy;

  if (auto decl = dyn_cast_or_null<ClassDecl>(importDeclByName("NSObject"))) {
    NSObjectTy = decl->getDeclaredType();
    return NSObjectTy;
  }

  return Type();
}

bool ClangImporter::Implementation::matchesHashableBound(Type type) {
  Type NSObjectType = getNSObjectType();
  if (!NSObjectType)
    return false;

  // Match generic parameters against their bounds.
  if (auto *genericTy = type->getAs<GenericTypeParamType>()) {
    if (auto *generic = genericTy->getDecl()) {
      type = generic->getSuperclass();
      if (!type)
        return false;
    }
  }

  // Class type or existential that inherits from NSObject.
  if (NSObjectType->isExactSuperclassOf(type))
    return true;

  // Struct or enum type must have been bridged.
  // TODO: Check that the bridged type is Hashable?
  if (type->getStructOrBoundGenericStruct() ||
      type->getEnumOrBoundGenericEnum()) {
    auto nominal = type->getAnyNominal();
    auto hashable = SwiftContext.getProtocol(KnownProtocolKind::Hashable);
    SmallVector<ProtocolConformance *, 2> conformances;
    return hashable &&
      nominal->lookupConformance(nominal->getParentModule(), hashable,
                                 conformances);
  }

  return false;
}

static Type getNamedProtocolType(ClangImporter::Implementation &impl,
                                 StringRef name) {
  auto &sema = impl.getClangSema();
  auto clangName = &sema.getASTContext().Idents.get(name);
  assert(clangName);

  // Perform name lookup into the global scope.
  clang::LookupResult lookupResult(sema, clangName, clang::SourceLocation(),
                                   clang::Sema::LookupObjCProtocolName);
  lookupResult.setAllowHidden(true);
  if (!sema.LookupName(lookupResult, /*Scope=*/nullptr))
    return Type();

  for (auto decl : lookupResult) {
    if (auto swiftDecl =
            impl.importDecl(decl->getUnderlyingDecl(), impl.CurrentVersion)) {
      if (auto protoDecl =
              dynCastIgnoringCompatibilityAlias<ProtocolDecl>(swiftDecl)) {
        return protoDecl->getDeclaredType();
      }
    }
  }

  return Type();
}

Type ClangImporter::Implementation::getNSCopyingType() {
  return getNamedProtocolType(*this, "NSCopying");
}

Type ClangImporter::Implementation::getNSObjectProtocolType() {
  return getNamedProtocolType(*this, "NSObject");
}<|MERGE_RESOLUTION|>--- conflicted
+++ resolved
@@ -224,11 +224,7 @@
 
       // FIXME: Types that can be mapped, but aren't yet.
       case clang::BuiltinType::Half:
-<<<<<<< HEAD
-      case clang::BuiltinType::LongDouble:
       case clang::BuiltinType::Float16:
-=======
->>>>>>> e1858255
       case clang::BuiltinType::Float128:
       case clang::BuiltinType::NullPtr:
         return Type();
