import Foo.FooSub
import Foo
import FooHelper

/*  Foo.h
  Copyright (c) 1815, Napoleon Bonaparte. All rights reserved.
*/

// Types.

// and stuff.
// Yo.

/// Aaa.  FooEnum1.  Bbb.
public struct FooEnum1 : RawRepresentable, Equatable {
    public init(_ rawValue: UInt32)
    public init(rawValue: UInt32)
    public var rawValue: UInt32
}

/// Aaa.  FooEnum1X.  Bbb.
public var FooEnum1X: FooEnum1 { get }

public struct FooEnum2 : RawRepresentable, Equatable {
    public init(_ rawValue: UInt32)
    public init(rawValue: UInt32)
    public var rawValue: UInt32
}
public var FooEnum2X: FooEnum2 { get }
public var FooEnum2Y: FooEnum2 { get }
public struct FooEnum3 : RawRepresentable, Equatable {
    public init(_ rawValue: UInt32)
    public init(rawValue: UInt32)
    public var rawValue: UInt32
}
public var FooEnum3X: FooEnum3 { get }
public var FooEnum3Y: FooEnum3 { get }

/// Aaa.  FooComparisonResult.  Bbb.
public enum FooComparisonResult : Int {
    
    // This is ascending
    case OrderedAscending
    case OrderedSame // But this is the same.
    case OrderedDescending
}

/// Aaa.  FooRuncingOptions.  Bbb.
public struct FooRuncingOptions : OptionSet {
    public init(rawValue: Int)
    
    // This is mince.
    public static var EnableMince: FooRuncingOptions { get }
    public static var EnableQuince: FooRuncingOptions { get } /* But this is quince */
}

public struct FooStruct1 {
    public var x: Int32
    public var y: Double
    public init()
    public init(x: Int32, y: Double)
}

public struct FooStruct2 {
    public var x: Int32
    public var y: Double
    public init()
    public init(x: Int32, y: Double)
}
public typealias FooStructTypedef1 = FooStruct2

public struct FooStructTypedef2 {
    public var x: Int32
    public var y: Double
    public init()
    public init(x: Int32, y: Double)
}

/// Aaa.  FooTypedef1.  Bbb.
public typealias FooTypedef1 = Int32

/// Aaa.  fooIntVar.  Bbb.
public var fooIntVar: Int32

/// Aaa.  fooFunc1.  Bbb.
public func fooFunc1(a: Int32) -> Int32

public func fooFunc1AnonymousParam(_: Int32) -> Int32
public func fooFunc3(a: Int32, _ b: Float, _ c: Double, _ d: UnsafeMutablePointer<Int32>) -> Int32

/*
  Very good
  fooFuncWithBlock function.
*/
public func fooFuncWithBlock(blk: ((Float) -> Int32)!)

public func fooFuncWithFunctionPointer(fptr: (@convention(c) (Float) -> Int32)!)

@noreturn public func fooFuncNoreturn1()
@noreturn public func fooFuncNoreturn2()

/**
 * Aaa.  fooFuncWithComment1.  Bbb.
 * Ccc.
 *
 * Ddd.
 */
public func fooFuncWithComment1()

/*!
  Aaa.  fooFuncWithComment2.  Bbb.
 */
public func fooFuncWithComment2()

/**
 * Aaa.  fooFuncWithComment3.  Bbb.
 */
/**
 * Ccc.
 */
public func fooFuncWithComment3()

/**
 * Aaa.  fooFuncWithComment4.  Bbb.
 */
/// Ddd.
public func fooFuncWithComment4()

/// Aaa.  fooFuncWithComment5.  Bbb.
/// Ccc.
///
/// Ddd.
public func fooFuncWithComment5()

/// Aaa.  redeclaredInMultipleModulesFunc1.  Bbb.
public func redeclaredInMultipleModulesFunc1(a: Int32) -> Int32

/// Aaa.  FooProtocolBase.  Bbb.
public protocol FooProtocolBase {
    
    /// Aaa.  fooProtoFunc.  Bbb.
    /// Ccc.
    public func fooProtoFunc()
    
    /// Aaa.  fooProtoFuncWithExtraIndentation1.  Bbb.
    /// Ccc.
    public func fooProtoFuncWithExtraIndentation1()
    
    /**
     * Aaa.  fooProtoFuncWithExtraIndentation2.  Bbb.
     * Ccc.
     */
    public func fooProtoFuncWithExtraIndentation2()
    
    public static func fooProtoClassFunc()
    
    public var fooProperty1: Int32 { get set }
    public var fooProperty2: Int32 { get set }
    public var fooProperty3: Int32 { get }
}

public protocol FooProtocolDerived : FooProtocolBase {
}

public class FooClassBase {
    public func fooBaseInstanceFunc0()
    public func fooBaseInstanceFunc1(anObject: AnyObject!) -> FooClassBase!
    public init!()
    public convenience init!(float f: Float)
    public func fooBaseInstanceFuncOverridden()
    
    public class func fooBaseClassFunc0()
}

/// Aaa.  FooClassDerived.  Bbb.
public class FooClassDerived : FooClassBase, FooProtocolDerived {
    
    public var fooProperty1: Int32
    public var fooProperty2: Int32
    public var fooProperty3: Int32 { get }
    
    /* Blah..
       for fooInstanceFunc0..
       blah blah.
    */
    public func fooInstanceFunc0()
    public func fooInstanceFunc1(a: Int32)
    public func fooInstanceFunc2(a: Int32, withB b: Int32)
    
    public func fooBaseInstanceFuncOverridden()
    
    public class func fooClassFunc0()
}

/* FOO_MACRO_1 is the answer */
public var FOO_MACRO_1: Int32 { get }
public var FOO_MACRO_2: Int32 { get }
public var FOO_MACRO_3: Int32 { get } // Don't use FOO_MACRO_3 on Saturdays.
public var FOO_MACRO_4: UInt32 { get }
public var FOO_MACRO_5: UInt64 { get }

public var FOO_MACRO_REDEF_1: Int32 { get }

public var FOO_MACRO_REDEF_2: Int32 { get }

public func theLastDeclInFoo()

public func _internalTopLevelFunc()

public struct _InternalStruct {
    public var x: Int32
    public init()
    public init(x: Int32)
}

extension FooClassBase {
    public func _internalMeth1() -> AnyObject!
}

/* Extending FooClassBase with cool stuff */
extension FooClassBase {
    public func _internalMeth2() -> AnyObject!
    public func nonInternalMeth() -> AnyObject!
}

extension FooClassBase {
    public func _internalMeth3() -> AnyObject!
}

public protocol _InternalProt {
}

public class ClassWithInternalProt : _InternalProt {
}

public class FooClassPropertyOwnership : FooClassBase {
    unowned(unsafe) public var assignable: AnyObject!
    unowned(unsafe) public var unsafeAssignable: AnyObject!
    public var retainable: AnyObject!
    public var strongRef: AnyObject!
    @NSCopying public var copyable: AnyObject!
    weak public var weakRef: AnyObject!
    public var scalar: Int32
}

public class FooUnavailableMembers : FooClassBase {
    public convenience init!(int i: Int32)
    
    @available(*, deprecated, message="x")
    public func deprecated()
    
    @available(OSX 10.1, *)
    public func availabilityIntroduced()
    
    @available(OSX, introduced=10.1, message="x")
    public func availabilityIntroducedMsg()
}

public typealias FooCFTypeRef = OpaquePointer
public func FooCFTypeRelease(_: FooCFTypeRef)
public class FooOverlayClassBase {
    public func f()
}

public class FooOverlayClassDerived : Foo.FooOverlayClassBase {
    override public func f()
}


[
  {
    key.kind: source.lang.swift.syntaxtype.keyword,
    key.offset: 0,
    key.length: 6
  },
  {
    key.kind: source.lang.swift.syntaxtype.identifier,
    key.offset: 7,
    key.length: 3
  },
  {
    key.kind: source.lang.swift.syntaxtype.identifier,
    key.offset: 11,
    key.length: 6
  },
  {
    key.kind: source.lang.swift.syntaxtype.keyword,
    key.offset: 18,
    key.length: 6
  },
  {
    key.kind: source.lang.swift.syntaxtype.identifier,
    key.offset: 25,
    key.length: 3
  },
  {
    key.kind: source.lang.swift.syntaxtype.keyword,
    key.offset: 29,
    key.length: 6
  },
  {
    key.kind: source.lang.swift.syntaxtype.identifier,
    key.offset: 36,
    key.length: 9
  },
  {
    key.kind: source.lang.swift.syntaxtype.comment,
    key.offset: 47,
    key.length: 75
  },
  {
    key.kind: source.lang.swift.syntaxtype.comment,
    key.offset: 124,
    key.length: 10
  },
  {
    key.kind: source.lang.swift.syntaxtype.comment,
    key.offset: 135,
    key.length: 14
  },
  {
    key.kind: source.lang.swift.syntaxtype.comment,
    key.offset: 149,
    key.length: 7
  },
  {
    key.kind: source.lang.swift.syntaxtype.doccomment,
    key.offset: 157,
    key.length: 26
  },
  {
    key.kind: source.lang.swift.syntaxtype.attribute.builtin,
    key.offset: 183,
    key.length: 6
  },
  {
    key.kind: source.lang.swift.syntaxtype.keyword,
    key.offset: 190,
    key.length: 6
  },
  {
    key.kind: source.lang.swift.syntaxtype.identifier,
    key.offset: 197,
    key.length: 8
  },
  {
    key.kind: source.lang.swift.syntaxtype.typeidentifier,
    key.offset: 208,
    key.length: 16
  },
  {
    key.kind: source.lang.swift.syntaxtype.typeidentifier,
    key.offset: 226,
    key.length: 9
  },
  {
    key.kind: source.lang.swift.syntaxtype.attribute.builtin,
    key.offset: 242,
    key.length: 6
  },
  {
    key.kind: source.lang.swift.syntaxtype.keyword,
    key.offset: 249,
    key.length: 4
  },
  {
    key.kind: source.lang.swift.syntaxtype.keyword,
    key.offset: 254,
    key.length: 1
  },
  {
    key.kind: source.lang.swift.syntaxtype.identifier,
    key.offset: 256,
    key.length: 8
  },
  {
    key.kind: source.lang.swift.syntaxtype.typeidentifier,
    key.offset: 266,
    key.length: 6
  },
  {
    key.kind: source.lang.swift.syntaxtype.attribute.builtin,
    key.offset: 278,
    key.length: 6
  },
  {
    key.kind: source.lang.swift.syntaxtype.keyword,
    key.offset: 285,
    key.length: 4
  },
  {
    key.kind: source.lang.swift.syntaxtype.identifier,
    key.offset: 290,
    key.length: 8
  },
  {
    key.kind: source.lang.swift.syntaxtype.typeidentifier,
    key.offset: 300,
    key.length: 6
  },
  {
    key.kind: source.lang.swift.syntaxtype.attribute.builtin,
    key.offset: 312,
    key.length: 6
  },
  {
    key.kind: source.lang.swift.syntaxtype.keyword,
    key.offset: 319,
    key.length: 3
  },
  {
    key.kind: source.lang.swift.syntaxtype.identifier,
    key.offset: 323,
    key.length: 8
  },
  {
    key.kind: source.lang.swift.syntaxtype.typeidentifier,
    key.offset: 333,
    key.length: 6
  },
  {
    key.kind: source.lang.swift.syntaxtype.doccomment,
    key.offset: 343,
    key.length: 27
  },
  {
    key.kind: source.lang.swift.syntaxtype.attribute.builtin,
    key.offset: 370,
    key.length: 6
  },
  {
    key.kind: source.lang.swift.syntaxtype.keyword,
    key.offset: 377,
    key.length: 3
  },
  {
    key.kind: source.lang.swift.syntaxtype.identifier,
    key.offset: 381,
    key.length: 9
  },
  {
    key.kind: source.lang.swift.syntaxtype.typeidentifier,
    key.offset: 392,
    key.length: 8
  },
  {
    key.kind: source.lang.swift.syntaxtype.identifier,
    key.offset: 403,
    key.length: 3
  },
  {
    key.kind: source.lang.swift.syntaxtype.attribute.builtin,
    key.offset: 410,
    key.length: 6
  },
  {
    key.kind: source.lang.swift.syntaxtype.keyword,
    key.offset: 417,
    key.length: 6
  },
  {
    key.kind: source.lang.swift.syntaxtype.identifier,
    key.offset: 424,
    key.length: 8
  },
  {
    key.kind: source.lang.swift.syntaxtype.typeidentifier,
    key.offset: 435,
    key.length: 16
  },
  {
    key.kind: source.lang.swift.syntaxtype.typeidentifier,
    key.offset: 453,
    key.length: 9
  },
  {
    key.kind: source.lang.swift.syntaxtype.attribute.builtin,
    key.offset: 469,
    key.length: 6
  },
  {
    key.kind: source.lang.swift.syntaxtype.keyword,
    key.offset: 476,
    key.length: 4
  },
  {
    key.kind: source.lang.swift.syntaxtype.keyword,
    key.offset: 481,
    key.length: 1
  },
  {
    key.kind: source.lang.swift.syntaxtype.identifier,
    key.offset: 483,
    key.length: 8
  },
  {
    key.kind: source.lang.swift.syntaxtype.typeidentifier,
    key.offset: 493,
    key.length: 6
  },
  {
    key.kind: source.lang.swift.syntaxtype.attribute.builtin,
    key.offset: 505,
    key.length: 6
  },
  {
    key.kind: source.lang.swift.syntaxtype.keyword,
    key.offset: 512,
    key.length: 4
  },
  {
    key.kind: source.lang.swift.syntaxtype.identifier,
    key.offset: 517,
    key.length: 8
  },
  {
    key.kind: source.lang.swift.syntaxtype.typeidentifier,
    key.offset: 527,
    key.length: 6
  },
  {
    key.kind: source.lang.swift.syntaxtype.attribute.builtin,
    key.offset: 539,
    key.length: 6
  },
  {
    key.kind: source.lang.swift.syntaxtype.keyword,
    key.offset: 546,
    key.length: 3
  },
  {
    key.kind: source.lang.swift.syntaxtype.identifier,
    key.offset: 550,
    key.length: 8
  },
  {
    key.kind: source.lang.swift.syntaxtype.typeidentifier,
    key.offset: 560,
    key.length: 6
  },
  {
    key.kind: source.lang.swift.syntaxtype.attribute.builtin,
    key.offset: 569,
    key.length: 6
  },
  {
    key.kind: source.lang.swift.syntaxtype.keyword,
    key.offset: 576,
    key.length: 3
  },
  {
    key.kind: source.lang.swift.syntaxtype.identifier,
    key.offset: 580,
    key.length: 9
  },
  {
    key.kind: source.lang.swift.syntaxtype.typeidentifier,
    key.offset: 591,
    key.length: 8
  },
  {
    key.kind: source.lang.swift.syntaxtype.identifier,
    key.offset: 602,
    key.length: 3
  },
  {
    key.kind: source.lang.swift.syntaxtype.attribute.builtin,
    key.offset: 608,
    key.length: 6
  },
  {
    key.kind: source.lang.swift.syntaxtype.keyword,
    key.offset: 615,
    key.length: 3
  },
  {
    key.kind: source.lang.swift.syntaxtype.identifier,
    key.offset: 619,
    key.length: 9
  },
  {
    key.kind: source.lang.swift.syntaxtype.typeidentifier,
    key.offset: 630,
    key.length: 8
  },
  {
    key.kind: source.lang.swift.syntaxtype.identifier,
    key.offset: 641,
    key.length: 3
  },
  {
    key.kind: source.lang.swift.syntaxtype.attribute.builtin,
    key.offset: 647,
    key.length: 6
  },
  {
    key.kind: source.lang.swift.syntaxtype.keyword,
    key.offset: 654,
    key.length: 6
  },
  {
    key.kind: source.lang.swift.syntaxtype.identifier,
    key.offset: 661,
    key.length: 8
  },
  {
    key.kind: source.lang.swift.syntaxtype.typeidentifier,
    key.offset: 672,
    key.length: 16
  },
  {
    key.kind: source.lang.swift.syntaxtype.typeidentifier,
    key.offset: 690,
    key.length: 9
  },
  {
    key.kind: source.lang.swift.syntaxtype.attribute.builtin,
    key.offset: 706,
    key.length: 6
  },
  {
    key.kind: source.lang.swift.syntaxtype.keyword,
    key.offset: 713,
    key.length: 4
  },
  {
    key.kind: source.lang.swift.syntaxtype.keyword,
    key.offset: 718,
    key.length: 1
  },
  {
    key.kind: source.lang.swift.syntaxtype.identifier,
    key.offset: 720,
    key.length: 8
  },
  {
    key.kind: source.lang.swift.syntaxtype.typeidentifier,
    key.offset: 730,
    key.length: 6
  },
  {
    key.kind: source.lang.swift.syntaxtype.attribute.builtin,
    key.offset: 742,
    key.length: 6
  },
  {
    key.kind: source.lang.swift.syntaxtype.keyword,
    key.offset: 749,
    key.length: 4
  },
  {
    key.kind: source.lang.swift.syntaxtype.identifier,
    key.offset: 754,
    key.length: 8
  },
  {
    key.kind: source.lang.swift.syntaxtype.typeidentifier,
    key.offset: 764,
    key.length: 6
  },
  {
    key.kind: source.lang.swift.syntaxtype.attribute.builtin,
    key.offset: 776,
    key.length: 6
  },
  {
    key.kind: source.lang.swift.syntaxtype.keyword,
    key.offset: 783,
    key.length: 3
  },
  {
    key.kind: source.lang.swift.syntaxtype.identifier,
    key.offset: 787,
    key.length: 8
  },
  {
    key.kind: source.lang.swift.syntaxtype.typeidentifier,
    key.offset: 797,
    key.length: 6
  },
  {
    key.kind: source.lang.swift.syntaxtype.attribute.builtin,
    key.offset: 806,
    key.length: 6
  },
  {
    key.kind: source.lang.swift.syntaxtype.keyword,
    key.offset: 813,
    key.length: 3
  },
  {
    key.kind: source.lang.swift.syntaxtype.identifier,
    key.offset: 817,
    key.length: 9
  },
  {
    key.kind: source.lang.swift.syntaxtype.typeidentifier,
    key.offset: 828,
    key.length: 8
  },
  {
    key.kind: source.lang.swift.syntaxtype.identifier,
    key.offset: 839,
    key.length: 3
  },
  {
    key.kind: source.lang.swift.syntaxtype.attribute.builtin,
    key.offset: 845,
    key.length: 6
  },
  {
    key.kind: source.lang.swift.syntaxtype.keyword,
    key.offset: 852,
    key.length: 3
  },
  {
    key.kind: source.lang.swift.syntaxtype.identifier,
    key.offset: 856,
    key.length: 9
  },
  {
    key.kind: source.lang.swift.syntaxtype.typeidentifier,
    key.offset: 867,
    key.length: 8
  },
  {
    key.kind: source.lang.swift.syntaxtype.identifier,
    key.offset: 878,
    key.length: 3
  },
  {
    key.kind: source.lang.swift.syntaxtype.doccomment,
    key.offset: 885,
    key.length: 37
  },
  {
    key.kind: source.lang.swift.syntaxtype.attribute.builtin,
    key.offset: 922,
    key.length: 6
  },
  {
    key.kind: source.lang.swift.syntaxtype.keyword,
    key.offset: 929,
    key.length: 4
  },
  {
    key.kind: source.lang.swift.syntaxtype.identifier,
    key.offset: 934,
    key.length: 19
  },
  {
    key.kind: source.lang.swift.syntaxtype.typeidentifier,
    key.offset: 956,
    key.length: 3
  },
  {
    key.kind: source.lang.swift.syntaxtype.comment,
    key.offset: 971,
    key.length: 21
  },
  {
    key.kind: source.lang.swift.syntaxtype.keyword,
    key.offset: 996,
    key.length: 4
  },
  {
    key.kind: source.lang.swift.syntaxtype.identifier,
    key.offset: 1001,
    key.length: 16
  },
  {
    key.kind: source.lang.swift.syntaxtype.keyword,
    key.offset: 1022,
    key.length: 4
  },
  {
    key.kind: source.lang.swift.syntaxtype.identifier,
    key.offset: 1027,
    key.length: 11
  },
  {
    key.kind: source.lang.swift.syntaxtype.comment,
    key.offset: 1039,
    key.length: 25
  },
  {
    key.kind: source.lang.swift.syntaxtype.keyword,
    key.offset: 1068,
    key.length: 4
  },
  {
    key.kind: source.lang.swift.syntaxtype.identifier,
    key.offset: 1073,
    key.length: 17
  },
  {
    key.kind: source.lang.swift.syntaxtype.doccomment,
    key.offset: 1094,
    key.length: 35
  },
  {
    key.kind: source.lang.swift.syntaxtype.attribute.builtin,
    key.offset: 1129,
    key.length: 6
  },
  {
    key.kind: source.lang.swift.syntaxtype.keyword,
    key.offset: 1136,
    key.length: 6
  },
  {
    key.kind: source.lang.swift.syntaxtype.identifier,
    key.offset: 1143,
    key.length: 17
  },
  {
    key.kind: source.lang.swift.syntaxtype.typeidentifier,
    key.offset: 1163,
    key.length: 9
  },
  {
    key.kind: source.lang.swift.syntaxtype.attribute.builtin,
    key.offset: 1179,
    key.length: 6
  },
  {
    key.kind: source.lang.swift.syntaxtype.keyword,
    key.offset: 1186,
    key.length: 4
  },
  {
    key.kind: source.lang.swift.syntaxtype.identifier,
    key.offset: 1191,
    key.length: 8
  },
  {
    key.kind: source.lang.swift.syntaxtype.typeidentifier,
    key.offset: 1201,
    key.length: 3
  },
  {
    key.kind: source.lang.swift.syntaxtype.comment,
    key.offset: 1215,
    key.length: 18
  },
  {
    key.kind: source.lang.swift.syntaxtype.attribute.builtin,
    key.offset: 1237,
    key.length: 6
  },
  {
    key.kind: source.lang.swift.syntaxtype.keyword,
    key.offset: 1244,
    key.length: 6
  },
  {
    key.kind: source.lang.swift.syntaxtype.keyword,
    key.offset: 1251,
    key.length: 3
  },
  {
    key.kind: source.lang.swift.syntaxtype.identifier,
    key.offset: 1255,
    key.length: 11
  },
  {
    key.kind: source.lang.swift.syntaxtype.typeidentifier,
    key.offset: 1268,
    key.length: 17
  },
  {
    key.kind: source.lang.swift.syntaxtype.identifier,
    key.offset: 1288,
    key.length: 3
  },
  {
    key.kind: source.lang.swift.syntaxtype.attribute.builtin,
    key.offset: 1298,
    key.length: 6
  },
  {
    key.kind: source.lang.swift.syntaxtype.keyword,
    key.offset: 1305,
    key.length: 6
  },
  {
    key.kind: source.lang.swift.syntaxtype.keyword,
    key.offset: 1312,
    key.length: 3
  },
  {
    key.kind: source.lang.swift.syntaxtype.identifier,
    key.offset: 1316,
    key.length: 12
  },
  {
    key.kind: source.lang.swift.syntaxtype.typeidentifier,
    key.offset: 1330,
    key.length: 17
  },
  {
    key.kind: source.lang.swift.syntaxtype.identifier,
    key.offset: 1350,
    key.length: 3
  },
  {
    key.kind: source.lang.swift.syntaxtype.comment,
    key.offset: 1356,
    key.length: 24
  },
  {
    key.kind: source.lang.swift.syntaxtype.attribute.builtin,
    key.offset: 1384,
    key.length: 6
  },
  {
    key.kind: source.lang.swift.syntaxtype.keyword,
    key.offset: 1391,
    key.length: 6
  },
  {
    key.kind: source.lang.swift.syntaxtype.identifier,
    key.offset: 1398,
    key.length: 10
  },
  {
    key.kind: source.lang.swift.syntaxtype.attribute.builtin,
    key.offset: 1415,
    key.length: 6
  },
  {
    key.kind: source.lang.swift.syntaxtype.keyword,
    key.offset: 1422,
    key.length: 3
  },
  {
    key.kind: source.lang.swift.syntaxtype.identifier,
    key.offset: 1426,
    key.length: 1
  },
  {
    key.kind: source.lang.swift.syntaxtype.typeidentifier,
    key.offset: 1429,
    key.length: 5
  },
  {
    key.kind: source.lang.swift.syntaxtype.attribute.builtin,
    key.offset: 1439,
    key.length: 6
  },
  {
    key.kind: source.lang.swift.syntaxtype.keyword,
    key.offset: 1446,
    key.length: 3
  },
  {
    key.kind: source.lang.swift.syntaxtype.identifier,
    key.offset: 1450,
    key.length: 1
  },
  {
    key.kind: source.lang.swift.syntaxtype.typeidentifier,
    key.offset: 1453,
    key.length: 6
  },
  {
    key.kind: source.lang.swift.syntaxtype.attribute.builtin,
    key.offset: 1464,
    key.length: 6
  },
  {
    key.kind: source.lang.swift.syntaxtype.keyword,
    key.offset: 1471,
    key.length: 4
  },
  {
    key.kind: source.lang.swift.syntaxtype.attribute.builtin,
    key.offset: 1482,
    key.length: 6
  },
  {
    key.kind: source.lang.swift.syntaxtype.keyword,
    key.offset: 1489,
    key.length: 4
  },
  {
    key.kind: source.lang.swift.syntaxtype.identifier,
    key.offset: 1494,
    key.length: 1
  },
  {
    key.kind: source.lang.swift.syntaxtype.typeidentifier,
    key.offset: 1497,
    key.length: 5
  },
  {
    key.kind: source.lang.swift.syntaxtype.identifier,
    key.offset: 1504,
    key.length: 1
  },
  {
    key.kind: source.lang.swift.syntaxtype.typeidentifier,
    key.offset: 1507,
    key.length: 6
  },
  {
    key.kind: source.lang.swift.syntaxtype.attribute.builtin,
    key.offset: 1518,
    key.length: 6
  },
  {
    key.kind: source.lang.swift.syntaxtype.keyword,
    key.offset: 1525,
    key.length: 6
  },
  {
    key.kind: source.lang.swift.syntaxtype.identifier,
    key.offset: 1532,
    key.length: 10
  },
  {
    key.kind: source.lang.swift.syntaxtype.attribute.builtin,
    key.offset: 1549,
    key.length: 6
  },
  {
    key.kind: source.lang.swift.syntaxtype.keyword,
    key.offset: 1556,
    key.length: 3
  },
  {
    key.kind: source.lang.swift.syntaxtype.identifier,
    key.offset: 1560,
    key.length: 1
  },
  {
    key.kind: source.lang.swift.syntaxtype.typeidentifier,
    key.offset: 1563,
    key.length: 5
  },
  {
    key.kind: source.lang.swift.syntaxtype.attribute.builtin,
    key.offset: 1573,
    key.length: 6
  },
  {
    key.kind: source.lang.swift.syntaxtype.keyword,
    key.offset: 1580,
    key.length: 3
  },
  {
    key.kind: source.lang.swift.syntaxtype.identifier,
    key.offset: 1584,
    key.length: 1
  },
  {
    key.kind: source.lang.swift.syntaxtype.typeidentifier,
    key.offset: 1587,
    key.length: 6
  },
  {
    key.kind: source.lang.swift.syntaxtype.attribute.builtin,
    key.offset: 1598,
    key.length: 6
  },
  {
    key.kind: source.lang.swift.syntaxtype.keyword,
    key.offset: 1605,
    key.length: 4
  },
  {
    key.kind: source.lang.swift.syntaxtype.attribute.builtin,
    key.offset: 1616,
    key.length: 6
  },
  {
    key.kind: source.lang.swift.syntaxtype.keyword,
    key.offset: 1623,
    key.length: 4
  },
  {
    key.kind: source.lang.swift.syntaxtype.identifier,
    key.offset: 1628,
    key.length: 1
  },
  {
    key.kind: source.lang.swift.syntaxtype.typeidentifier,
    key.offset: 1631,
    key.length: 5
  },
  {
    key.kind: source.lang.swift.syntaxtype.identifier,
    key.offset: 1638,
    key.length: 1
  },
  {
    key.kind: source.lang.swift.syntaxtype.typeidentifier,
    key.offset: 1641,
    key.length: 6
  },
  {
    key.kind: source.lang.swift.syntaxtype.attribute.builtin,
    key.offset: 1651,
    key.length: 6
  },
  {
    key.kind: source.lang.swift.syntaxtype.keyword,
    key.offset: 1658,
    key.length: 9
  },
  {
    key.kind: source.lang.swift.syntaxtype.identifier,
    key.offset: 1668,
    key.length: 17
  },
  {
    key.kind: source.lang.swift.syntaxtype.typeidentifier,
    key.offset: 1688,
    key.length: 10
  },
  {
    key.kind: source.lang.swift.syntaxtype.attribute.builtin,
    key.offset: 1700,
    key.length: 6
  },
  {
    key.kind: source.lang.swift.syntaxtype.keyword,
    key.offset: 1707,
    key.length: 6
  },
  {
    key.kind: source.lang.swift.syntaxtype.identifier,
    key.offset: 1714,
    key.length: 17
  },
  {
    key.kind: source.lang.swift.syntaxtype.attribute.builtin,
    key.offset: 1738,
    key.length: 6
  },
  {
    key.kind: source.lang.swift.syntaxtype.keyword,
    key.offset: 1745,
    key.length: 3
  },
  {
    key.kind: source.lang.swift.syntaxtype.identifier,
    key.offset: 1749,
    key.length: 1
  },
  {
    key.kind: source.lang.swift.syntaxtype.typeidentifier,
    key.offset: 1752,
    key.length: 5
  },
  {
    key.kind: source.lang.swift.syntaxtype.attribute.builtin,
    key.offset: 1762,
    key.length: 6
  },
  {
    key.kind: source.lang.swift.syntaxtype.keyword,
    key.offset: 1769,
    key.length: 3
  },
  {
    key.kind: source.lang.swift.syntaxtype.identifier,
    key.offset: 1773,
    key.length: 1
  },
  {
    key.kind: source.lang.swift.syntaxtype.typeidentifier,
    key.offset: 1776,
    key.length: 6
  },
  {
    key.kind: source.lang.swift.syntaxtype.attribute.builtin,
    key.offset: 1787,
    key.length: 6
  },
  {
    key.kind: source.lang.swift.syntaxtype.keyword,
    key.offset: 1794,
    key.length: 4
  },
  {
    key.kind: source.lang.swift.syntaxtype.attribute.builtin,
    key.offset: 1805,
    key.length: 6
  },
  {
    key.kind: source.lang.swift.syntaxtype.keyword,
    key.offset: 1812,
    key.length: 4
  },
  {
    key.kind: source.lang.swift.syntaxtype.identifier,
    key.offset: 1817,
    key.length: 1
  },
  {
    key.kind: source.lang.swift.syntaxtype.typeidentifier,
    key.offset: 1820,
    key.length: 5
  },
  {
    key.kind: source.lang.swift.syntaxtype.identifier,
    key.offset: 1827,
    key.length: 1
  },
  {
    key.kind: source.lang.swift.syntaxtype.typeidentifier,
    key.offset: 1830,
    key.length: 6
  },
  {
    key.kind: source.lang.swift.syntaxtype.doccomment,
    key.offset: 1841,
    key.length: 29
  },
  {
    key.kind: source.lang.swift.syntaxtype.attribute.builtin,
    key.offset: 1870,
    key.length: 6
  },
  {
    key.kind: source.lang.swift.syntaxtype.keyword,
    key.offset: 1877,
    key.length: 9
  },
  {
    key.kind: source.lang.swift.syntaxtype.identifier,
    key.offset: 1887,
    key.length: 11
  },
  {
    key.kind: source.lang.swift.syntaxtype.typeidentifier,
    key.offset: 1901,
    key.length: 5
  },
  {
    key.kind: source.lang.swift.syntaxtype.doccomment,
    key.offset: 1908,
    key.length: 27
  },
  {
    key.kind: source.lang.swift.syntaxtype.attribute.builtin,
    key.offset: 1935,
    key.length: 6
  },
  {
    key.kind: source.lang.swift.syntaxtype.keyword,
    key.offset: 1942,
    key.length: 3
  },
  {
    key.kind: source.lang.swift.syntaxtype.identifier,
    key.offset: 1946,
    key.length: 9
  },
  {
    key.kind: source.lang.swift.syntaxtype.typeidentifier,
    key.offset: 1957,
    key.length: 5
  },
  {
    key.kind: source.lang.swift.syntaxtype.doccomment,
    key.offset: 1964,
    key.length: 26
  },
  {
    key.kind: source.lang.swift.syntaxtype.attribute.builtin,
    key.offset: 1990,
    key.length: 6
  },
  {
    key.kind: source.lang.swift.syntaxtype.keyword,
    key.offset: 1997,
    key.length: 4
  },
  {
    key.kind: source.lang.swift.syntaxtype.identifier,
    key.offset: 2002,
    key.length: 8
  },
  {
    key.kind: source.lang.swift.syntaxtype.identifier,
    key.offset: 2011,
    key.length: 1
  },
  {
    key.kind: source.lang.swift.syntaxtype.typeidentifier,
    key.offset: 2014,
    key.length: 5
  },
  {
    key.kind: source.lang.swift.syntaxtype.typeidentifier,
    key.offset: 2024,
    key.length: 5
  },
  {
    key.kind: source.lang.swift.syntaxtype.attribute.builtin,
    key.offset: 2031,
    key.length: 6
  },
  {
    key.kind: source.lang.swift.syntaxtype.keyword,
    key.offset: 2038,
    key.length: 4
  },
  {
    key.kind: source.lang.swift.syntaxtype.identifier,
    key.offset: 2043,
    key.length: 22
  },
  {
    key.kind: source.lang.swift.syntaxtype.keyword,
    key.offset: 2066,
    key.length: 1
  },
  {
    key.kind: source.lang.swift.syntaxtype.typeidentifier,
    key.offset: 2069,
    key.length: 5
  },
  {
    key.kind: source.lang.swift.syntaxtype.typeidentifier,
    key.offset: 2079,
    key.length: 5
  },
  {
    key.kind: source.lang.swift.syntaxtype.attribute.builtin,
    key.offset: 2085,
    key.length: 6
  },
  {
    key.kind: source.lang.swift.syntaxtype.keyword,
    key.offset: 2092,
    key.length: 4
  },
  {
    key.kind: source.lang.swift.syntaxtype.identifier,
    key.offset: 2097,
    key.length: 8
  },
  {
    key.kind: source.lang.swift.syntaxtype.identifier,
    key.offset: 2106,
    key.length: 1
  },
  {
    key.kind: source.lang.swift.syntaxtype.typeidentifier,
    key.offset: 2109,
    key.length: 5
  },
  {
    key.kind: source.lang.swift.syntaxtype.keyword,
    key.offset: 2116,
    key.length: 1
  },
  {
    key.kind: source.lang.swift.syntaxtype.identifier,
    key.offset: 2118,
    key.length: 1
  },
  {
    key.kind: source.lang.swift.syntaxtype.typeidentifier,
    key.offset: 2121,
    key.length: 5
  },
  {
    key.kind: source.lang.swift.syntaxtype.keyword,
    key.offset: 2128,
    key.length: 1
  },
  {
    key.kind: source.lang.swift.syntaxtype.identifier,
    key.offset: 2130,
    key.length: 1
  },
  {
    key.kind: source.lang.swift.syntaxtype.typeidentifier,
    key.offset: 2133,
    key.length: 6
  },
  {
    key.kind: source.lang.swift.syntaxtype.keyword,
    key.offset: 2141,
    key.length: 1
  },
  {
    key.kind: source.lang.swift.syntaxtype.identifier,
    key.offset: 2143,
    key.length: 1
  },
  {
    key.kind: source.lang.swift.syntaxtype.typeidentifier,
    key.offset: 2146,
    key.length: 20
  },
  {
    key.kind: source.lang.swift.syntaxtype.typeidentifier,
    key.offset: 2167,
    key.length: 5
  },
  {
    key.kind: source.lang.swift.syntaxtype.typeidentifier,
    key.offset: 2178,
    key.length: 5
  },
  {
    key.kind: source.lang.swift.syntaxtype.comment,
    key.offset: 2185,
    key.length: 46
  },
  {
    key.kind: source.lang.swift.syntaxtype.attribute.builtin,
    key.offset: 2232,
    key.length: 6
  },
  {
    key.kind: source.lang.swift.syntaxtype.keyword,
    key.offset: 2239,
    key.length: 4
  },
  {
    key.kind: source.lang.swift.syntaxtype.identifier,
    key.offset: 2244,
    key.length: 16
  },
  {
    key.kind: source.lang.swift.syntaxtype.identifier,
    key.offset: 2261,
    key.length: 3
  },
  {
    key.kind: source.lang.swift.syntaxtype.typeidentifier,
    key.offset: 2268,
    key.length: 5
  },
  {
    key.kind: source.lang.swift.syntaxtype.typeidentifier,
    key.offset: 2278,
    key.length: 5
  },
  {
    key.kind: source.lang.swift.syntaxtype.attribute.builtin,
    key.offset: 2288,
    key.length: 6
  },
  {
    key.kind: source.lang.swift.syntaxtype.keyword,
    key.offset: 2295,
    key.length: 4
  },
  {
    key.kind: source.lang.swift.syntaxtype.identifier,
    key.offset: 2300,
    key.length: 26
  },
  {
    key.kind: source.lang.swift.syntaxtype.identifier,
    key.offset: 2327,
    key.length: 4
  },
  {
    key.kind: source.lang.swift.syntaxtype.attribute.id,
    key.offset: 2334,
    key.length: 11
  },
  {
    key.kind: source.lang.swift.syntaxtype.attribute.builtin,
    key.offset: 2335,
    key.length: 10
  },
  {
    key.kind: source.lang.swift.syntaxtype.identifier,
    key.offset: 2346,
    key.length: 1
  },
  {
    key.kind: source.lang.swift.syntaxtype.typeidentifier,
    key.offset: 2350,
    key.length: 5
  },
  {
    key.kind: source.lang.swift.syntaxtype.typeidentifier,
    key.offset: 2360,
    key.length: 5
  },
  {
    key.kind: source.lang.swift.syntaxtype.attribute.builtin,
    key.offset: 2370,
    key.length: 9
  },
  {
    key.kind: source.lang.swift.syntaxtype.attribute.builtin,
    key.offset: 2380,
    key.length: 6
  },
  {
    key.kind: source.lang.swift.syntaxtype.keyword,
    key.offset: 2387,
    key.length: 4
  },
  {
    key.kind: source.lang.swift.syntaxtype.identifier,
    key.offset: 2392,
    key.length: 16
  },
  {
    key.kind: source.lang.swift.syntaxtype.attribute.builtin,
    key.offset: 2411,
    key.length: 9
  },
  {
    key.kind: source.lang.swift.syntaxtype.attribute.builtin,
    key.offset: 2421,
    key.length: 6
  },
  {
    key.kind: source.lang.swift.syntaxtype.keyword,
    key.offset: 2428,
    key.length: 4
  },
  {
    key.kind: source.lang.swift.syntaxtype.identifier,
    key.offset: 2433,
    key.length: 16
  },
  {
    key.kind: source.lang.swift.syntaxtype.doccomment,
    key.offset: 2453,
    key.length: 62
  },
  {
    key.kind: source.lang.swift.syntaxtype.attribute.builtin,
    key.offset: 2516,
    key.length: 6
  },
  {
    key.kind: source.lang.swift.syntaxtype.keyword,
    key.offset: 2523,
    key.length: 4
  },
  {
    key.kind: source.lang.swift.syntaxtype.identifier,
    key.offset: 2528,
    key.length: 19
  },
  {
    key.kind: source.lang.swift.syntaxtype.comment,
    key.offset: 2551,
    key.length: 42
  },
  {
    key.kind: source.lang.swift.syntaxtype.attribute.builtin,
    key.offset: 2594,
    key.length: 6
  },
  {
    key.kind: source.lang.swift.syntaxtype.keyword,
    key.offset: 2601,
    key.length: 4
  },
  {
    key.kind: source.lang.swift.syntaxtype.identifier,
    key.offset: 2606,
    key.length: 19
  },
  {
    key.kind: source.lang.swift.syntaxtype.doccomment,
    key.offset: 2629,
    key.length: 43
  },
  {
    key.kind: source.lang.swift.syntaxtype.doccomment,
    key.offset: 2673,
    key.length: 15
  },
  {
    key.kind: source.lang.swift.syntaxtype.attribute.builtin,
    key.offset: 2689,
    key.length: 6
  },
  {
    key.kind: source.lang.swift.syntaxtype.keyword,
    key.offset: 2696,
    key.length: 4
  },
  {
    key.kind: source.lang.swift.syntaxtype.identifier,
    key.offset: 2701,
    key.length: 19
  },
  {
    key.kind: source.lang.swift.syntaxtype.doccomment,
    key.offset: 2724,
    key.length: 43
  },
  {
    key.kind: source.lang.swift.syntaxtype.doccomment,
    key.offset: 2768,
    key.length: 9
  },
  {
    key.kind: source.lang.swift.syntaxtype.attribute.builtin,
    key.offset: 2777,
    key.length: 6
  },
  {
    key.kind: source.lang.swift.syntaxtype.keyword,
    key.offset: 2784,
    key.length: 4
  },
  {
    key.kind: source.lang.swift.syntaxtype.identifier,
    key.offset: 2789,
    key.length: 19
  },
  {
    key.kind: source.lang.swift.syntaxtype.doccomment,
    key.offset: 2812,
    key.length: 37
  },
  {
    key.kind: source.lang.swift.syntaxtype.doccomment,
    key.offset: 2849,
    key.length: 9
  },
  {
    key.kind: source.lang.swift.syntaxtype.doccomment,
    key.offset: 2858,
    key.length: 4
  },
  {
    key.kind: source.lang.swift.syntaxtype.doccomment,
    key.offset: 2862,
    key.length: 9
  },
  {
    key.kind: source.lang.swift.syntaxtype.attribute.builtin,
    key.offset: 2871,
    key.length: 6
  },
  {
    key.kind: source.lang.swift.syntaxtype.keyword,
    key.offset: 2878,
    key.length: 4
  },
  {
    key.kind: source.lang.swift.syntaxtype.identifier,
    key.offset: 2883,
    key.length: 19
  },
  {
    key.kind: source.lang.swift.syntaxtype.doccomment,
    key.offset: 2906,
    key.length: 50
  },
  {
    key.kind: source.lang.swift.syntaxtype.attribute.builtin,
    key.offset: 2956,
    key.length: 6
  },
  {
    key.kind: source.lang.swift.syntaxtype.keyword,
    key.offset: 2963,
    key.length: 4
  },
  {
    key.kind: source.lang.swift.syntaxtype.identifier,
    key.offset: 2968,
    key.length: 32
  },
  {
    key.kind: source.lang.swift.syntaxtype.identifier,
    key.offset: 3001,
    key.length: 1
  },
  {
    key.kind: source.lang.swift.syntaxtype.typeidentifier,
    key.offset: 3004,
    key.length: 5
  },
  {
    key.kind: source.lang.swift.syntaxtype.typeidentifier,
    key.offset: 3014,
    key.length: 5
  },
  {
    key.kind: source.lang.swift.syntaxtype.doccomment,
    key.offset: 3021,
    key.length: 33
  },
  {
    key.kind: source.lang.swift.syntaxtype.attribute.builtin,
    key.offset: 3054,
    key.length: 6
  },
  {
    key.kind: source.lang.swift.syntaxtype.keyword,
    key.offset: 3061,
    key.length: 8
  },
  {
    key.kind: source.lang.swift.syntaxtype.identifier,
    key.offset: 3070,
    key.length: 15
  },
  {
    key.kind: source.lang.swift.syntaxtype.doccomment,
    key.offset: 3097,
    key.length: 30
  },
  {
    key.kind: source.lang.swift.syntaxtype.doccomment,
    key.offset: 3131,
    key.length: 9
  },
  {
    key.kind: source.lang.swift.syntaxtype.attribute.builtin,
    key.offset: 3144,
    key.length: 6
  },
  {
    key.kind: source.lang.swift.syntaxtype.keyword,
    key.offset: 3151,
    key.length: 4
  },
  {
    key.kind: source.lang.swift.syntaxtype.identifier,
    key.offset: 3156,
    key.length: 12
  },
  {
    key.kind: source.lang.swift.syntaxtype.doccomment,
    key.offset: 3180,
    key.length: 51
  },
  {
    key.kind: source.lang.swift.syntaxtype.doccomment,
    key.offset: 3235,
    key.length: 9
  },
  {
    key.kind: source.lang.swift.syntaxtype.attribute.builtin,
    key.offset: 3248,
    key.length: 6
  },
  {
    key.kind: source.lang.swift.syntaxtype.keyword,
    key.offset: 3255,
    key.length: 4
  },
  {
    key.kind: source.lang.swift.syntaxtype.identifier,
    key.offset: 3260,
    key.length: 33
  },
  {
    key.kind: source.lang.swift.syntaxtype.doccomment,
    key.offset: 3305,
    key.length: 77
  },
  {
    key.kind: source.lang.swift.syntaxtype.attribute.builtin,
    key.offset: 3387,
    key.length: 6
  },
  {
    key.kind: source.lang.swift.syntaxtype.keyword,
    key.offset: 3394,
    key.length: 4
  },
  {
    key.kind: source.lang.swift.syntaxtype.identifier,
    key.offset: 3399,
    key.length: 33
  },
  {
    key.kind: source.lang.swift.syntaxtype.attribute.builtin,
    key.offset: 3444,
    key.length: 6
  },
  {
    key.kind: source.lang.swift.syntaxtype.keyword,
    key.offset: 3451,
    key.length: 6
  },
  {
    key.kind: source.lang.swift.syntaxtype.keyword,
    key.offset: 3458,
    key.length: 4
  },
  {
    key.kind: source.lang.swift.syntaxtype.identifier,
    key.offset: 3463,
    key.length: 17
  },
  {
    key.kind: source.lang.swift.syntaxtype.attribute.builtin,
    key.offset: 3492,
    key.length: 6
  },
  {
    key.kind: source.lang.swift.syntaxtype.keyword,
    key.offset: 3499,
    key.length: 3
  },
  {
    key.kind: source.lang.swift.syntaxtype.identifier,
    key.offset: 3503,
    key.length: 12
  },
  {
    key.kind: source.lang.swift.syntaxtype.typeidentifier,
    key.offset: 3517,
    key.length: 5
  },
  {
    key.kind: source.lang.swift.syntaxtype.keyword,
    key.offset: 3525,
    key.length: 3
  },
  {
    key.kind: source.lang.swift.syntaxtype.keyword,
    key.offset: 3529,
    key.length: 3
  },
  {
    key.kind: source.lang.swift.syntaxtype.attribute.builtin,
    key.offset: 3539,
    key.length: 6
  },
  {
    key.kind: source.lang.swift.syntaxtype.keyword,
    key.offset: 3546,
    key.length: 3
  },
  {
    key.kind: source.lang.swift.syntaxtype.identifier,
    key.offset: 3550,
    key.length: 12
  },
  {
    key.kind: source.lang.swift.syntaxtype.typeidentifier,
    key.offset: 3564,
    key.length: 5
  },
  {
    key.kind: source.lang.swift.syntaxtype.keyword,
    key.offset: 3572,
    key.length: 3
  },
  {
    key.kind: source.lang.swift.syntaxtype.keyword,
    key.offset: 3576,
    key.length: 3
  },
  {
    key.kind: source.lang.swift.syntaxtype.attribute.builtin,
    key.offset: 3586,
    key.length: 6
  },
  {
    key.kind: source.lang.swift.syntaxtype.keyword,
    key.offset: 3593,
    key.length: 3
  },
  {
    key.kind: source.lang.swift.syntaxtype.identifier,
    key.offset: 3597,
    key.length: 12
  },
  {
    key.kind: source.lang.swift.syntaxtype.typeidentifier,
    key.offset: 3611,
    key.length: 5
  },
  {
    key.kind: source.lang.swift.syntaxtype.keyword,
    key.offset: 3619,
    key.length: 3
  },
  {
    key.kind: source.lang.swift.syntaxtype.attribute.builtin,
    key.offset: 3628,
    key.length: 6
  },
  {
    key.kind: source.lang.swift.syntaxtype.keyword,
    key.offset: 3635,
    key.length: 8
  },
  {
    key.kind: source.lang.swift.syntaxtype.identifier,
    key.offset: 3644,
    key.length: 18
  },
  {
    key.kind: source.lang.swift.syntaxtype.typeidentifier,
    key.offset: 3665,
    key.length: 15
  },
  {
    key.kind: source.lang.swift.syntaxtype.attribute.builtin,
    key.offset: 3686,
    key.length: 6
  },
  {
    key.kind: source.lang.swift.syntaxtype.keyword,
    key.offset: 3693,
    key.length: 5
  },
  {
    key.kind: source.lang.swift.syntaxtype.identifier,
    key.offset: 3699,
    key.length: 12
  },
  {
    key.kind: source.lang.swift.syntaxtype.attribute.builtin,
    key.offset: 3718,
    key.length: 6
  },
  {
    key.kind: source.lang.swift.syntaxtype.keyword,
    key.offset: 3725,
    key.length: 4
  },
  {
    key.kind: source.lang.swift.syntaxtype.identifier,
    key.offset: 3730,
    key.length: 20
  },
  {
    key.kind: source.lang.swift.syntaxtype.attribute.builtin,
    key.offset: 3757,
    key.length: 6
  },
  {
    key.kind: source.lang.swift.syntaxtype.keyword,
    key.offset: 3764,
    key.length: 4
  },
  {
    key.kind: source.lang.swift.syntaxtype.identifier,
    key.offset: 3769,
    key.length: 20
  },
  {
    key.kind: source.lang.swift.syntaxtype.identifier,
    key.offset: 3790,
    key.length: 8
  },
  {
    key.kind: source.lang.swift.syntaxtype.typeidentifier,
    key.offset: 3800,
    key.length: 9
  },
  {
    key.kind: source.lang.swift.syntaxtype.typeidentifier,
    key.offset: 3815,
    key.length: 12
  },
  {
    key.kind: source.lang.swift.syntaxtype.attribute.builtin,
    key.offset: 3833,
    key.length: 6
  },
  {
    key.kind: source.lang.swift.syntaxtype.keyword,
    key.offset: 3840,
    key.length: 4
  },
  {
    key.kind: source.lang.swift.syntaxtype.attribute.builtin,
    key.offset: 3852,
    key.length: 6
  },
  {
    key.kind: source.lang.swift.syntaxtype.attribute.builtin,
    key.offset: 3859,
    key.length: 11
  },
  {
    key.kind: source.lang.swift.syntaxtype.keyword,
    key.offset: 3871,
    key.length: 4
  },
  {
    key.kind: source.lang.swift.syntaxtype.identifier,
    key.offset: 3877,
    key.length: 5
  },
  {
    key.kind: source.lang.swift.syntaxtype.identifier,
    key.offset: 3883,
    key.length: 1
  },
  {
    key.kind: source.lang.swift.syntaxtype.typeidentifier,
    key.offset: 3886,
    key.length: 5
  },
  {
    key.kind: source.lang.swift.syntaxtype.attribute.builtin,
    key.offset: 3897,
    key.length: 6
  },
  {
    key.kind: source.lang.swift.syntaxtype.keyword,
    key.offset: 3904,
    key.length: 4
  },
  {
    key.kind: source.lang.swift.syntaxtype.identifier,
    key.offset: 3909,
    key.length: 29
  },
  {
    key.kind: source.lang.swift.syntaxtype.attribute.builtin,
    key.offset: 3950,
    key.length: 6
  },
  {
    key.kind: source.lang.swift.syntaxtype.keyword,
    key.offset: 3957,
    key.length: 5
  },
  {
    key.kind: source.lang.swift.syntaxtype.keyword,
    key.offset: 3963,
    key.length: 4
  },
  {
    key.kind: source.lang.swift.syntaxtype.identifier,
    key.offset: 3968,
    key.length: 17
  },
  {
    key.kind: source.lang.swift.syntaxtype.doccomment,
    key.offset: 3991,
    key.length: 33
  },
  {
    key.kind: source.lang.swift.syntaxtype.attribute.builtin,
    key.offset: 4024,
    key.length: 6
  },
  {
    key.kind: source.lang.swift.syntaxtype.keyword,
    key.offset: 4031,
    key.length: 5
  },
  {
    key.kind: source.lang.swift.syntaxtype.identifier,
    key.offset: 4037,
    key.length: 15
  },
  {
    key.kind: source.lang.swift.syntaxtype.typeidentifier,
    key.offset: 4055,
    key.length: 12
  },
  {
    key.kind: source.lang.swift.syntaxtype.typeidentifier,
    key.offset: 4069,
    key.length: 18
  },
  {
    key.kind: source.lang.swift.syntaxtype.attribute.builtin,
    key.offset: 4099,
    key.length: 6
  },
  {
    key.kind: source.lang.swift.syntaxtype.keyword,
    key.offset: 4106,
    key.length: 3
  },
  {
    key.kind: source.lang.swift.syntaxtype.identifier,
    key.offset: 4110,
    key.length: 12
  },
  {
    key.kind: source.lang.swift.syntaxtype.typeidentifier,
    key.offset: 4124,
    key.length: 5
  },
  {
    key.kind: source.lang.swift.syntaxtype.attribute.builtin,
    key.offset: 4134,
    key.length: 6
  },
  {
    key.kind: source.lang.swift.syntaxtype.keyword,
    key.offset: 4141,
    key.length: 3
  },
  {
    key.kind: source.lang.swift.syntaxtype.identifier,
    key.offset: 4145,
    key.length: 12
  },
  {
    key.kind: source.lang.swift.syntaxtype.typeidentifier,
    key.offset: 4159,
    key.length: 5
  },
  {
    key.kind: source.lang.swift.syntaxtype.attribute.builtin,
    key.offset: 4169,
    key.length: 6
  },
  {
    key.kind: source.lang.swift.syntaxtype.keyword,
    key.offset: 4176,
    key.length: 3
  },
  {
    key.kind: source.lang.swift.syntaxtype.identifier,
    key.offset: 4180,
    key.length: 12
  },
  {
    key.kind: source.lang.swift.syntaxtype.typeidentifier,
    key.offset: 4194,
    key.length: 5
  },
  {
    key.kind: source.lang.swift.syntaxtype.identifier,
    key.offset: 4202,
    key.length: 3
  },
  {
    key.kind: source.lang.swift.syntaxtype.comment,
    key.offset: 4217,
    key.length: 64
  },
  {
    key.kind: source.lang.swift.syntaxtype.attribute.builtin,
    key.offset: 4286,
    key.length: 6
  },
  {
    key.kind: source.lang.swift.syntaxtype.keyword,
    key.offset: 4293,
    key.length: 4
  },
  {
    key.kind: source.lang.swift.syntaxtype.identifier,
    key.offset: 4298,
    key.length: 16
  },
  {
    key.kind: source.lang.swift.syntaxtype.attribute.builtin,
    key.offset: 4321,
    key.length: 6
  },
  {
    key.kind: source.lang.swift.syntaxtype.keyword,
    key.offset: 4328,
    key.length: 4
  },
  {
    key.kind: source.lang.swift.syntaxtype.identifier,
    key.offset: 4333,
    key.length: 16
  },
  {
    key.kind: source.lang.swift.syntaxtype.identifier,
    key.offset: 4350,
    key.length: 1
  },
  {
    key.kind: source.lang.swift.syntaxtype.typeidentifier,
    key.offset: 4353,
    key.length: 5
  },
  {
    key.kind: source.lang.swift.syntaxtype.attribute.builtin,
    key.offset: 4364,
    key.length: 6
  },
  {
    key.kind: source.lang.swift.syntaxtype.keyword,
    key.offset: 4371,
    key.length: 4
  },
  {
    key.kind: source.lang.swift.syntaxtype.identifier,
    key.offset: 4376,
    key.length: 16
  },
  {
    key.kind: source.lang.swift.syntaxtype.identifier,
    key.offset: 4393,
    key.length: 1
  },
  {
    key.kind: source.lang.swift.syntaxtype.typeidentifier,
    key.offset: 4396,
    key.length: 5
  },
  {
    key.kind: source.lang.swift.syntaxtype.identifier,
    key.offset: 4403,
    key.length: 5
  },
  {
    key.kind: source.lang.swift.syntaxtype.identifier,
    key.offset: 4409,
    key.length: 1
  },
  {
    key.kind: source.lang.swift.syntaxtype.typeidentifier,
    key.offset: 4412,
    key.length: 5
  },
  {
    key.kind: source.lang.swift.syntaxtype.attribute.builtin,
    key.offset: 4428,
    key.length: 6
  },
  {
    key.kind: source.lang.swift.syntaxtype.keyword,
    key.offset: 4435,
    key.length: 4
  },
  {
    key.kind: source.lang.swift.syntaxtype.identifier,
    key.offset: 4440,
    key.length: 29
  },
  {
    key.kind: source.lang.swift.syntaxtype.attribute.builtin,
    key.offset: 4481,
    key.length: 6
  },
  {
    key.kind: source.lang.swift.syntaxtype.keyword,
    key.offset: 4488,
    key.length: 5
  },
  {
    key.kind: source.lang.swift.syntaxtype.keyword,
    key.offset: 4494,
    key.length: 4
  },
  {
    key.kind: source.lang.swift.syntaxtype.identifier,
    key.offset: 4499,
    key.length: 13
  },
  {
    key.kind: source.lang.swift.syntaxtype.comment,
    key.offset: 4518,
    key.length: 31
  },
  {
    key.kind: source.lang.swift.syntaxtype.attribute.builtin,
    key.offset: 4550,
    key.length: 6
  },
  {
    key.kind: source.lang.swift.syntaxtype.keyword,
    key.offset: 4557,
    key.length: 3
  },
  {
    key.kind: source.lang.swift.syntaxtype.identifier,
    key.offset: 4561,
    key.length: 11
  },
  {
    key.kind: source.lang.swift.syntaxtype.typeidentifier,
    key.offset: 4574,
    key.length: 5
  },
  {
    key.kind: source.lang.swift.syntaxtype.identifier,
    key.offset: 4582,
    key.length: 3
  },
  {
    key.kind: source.lang.swift.syntaxtype.attribute.builtin,
    key.offset: 4588,
    key.length: 6
  },
  {
    key.kind: source.lang.swift.syntaxtype.keyword,
    key.offset: 4595,
    key.length: 3
  },
  {
    key.kind: source.lang.swift.syntaxtype.identifier,
    key.offset: 4599,
    key.length: 11
  },
  {
    key.kind: source.lang.swift.syntaxtype.typeidentifier,
    key.offset: 4612,
    key.length: 5
  },
  {
    key.kind: source.lang.swift.syntaxtype.identifier,
    key.offset: 4620,
    key.length: 3
  },
  {
    key.kind: source.lang.swift.syntaxtype.attribute.builtin,
    key.offset: 4626,
    key.length: 6
  },
  {
    key.kind: source.lang.swift.syntaxtype.keyword,
    key.offset: 4633,
    key.length: 3
  },
  {
    key.kind: source.lang.swift.syntaxtype.identifier,
    key.offset: 4637,
    key.length: 11
  },
  {
    key.kind: source.lang.swift.syntaxtype.typeidentifier,
    key.offset: 4650,
    key.length: 5
  },
  {
    key.kind: source.lang.swift.syntaxtype.identifier,
    key.offset: 4658,
    key.length: 3
  },
  {
    key.kind: source.lang.swift.syntaxtype.comment,
    key.offset: 4664,
    key.length: 39
  },
  {
    key.kind: source.lang.swift.syntaxtype.attribute.builtin,
    key.offset: 4703,
    key.length: 6
  },
  {
    key.kind: source.lang.swift.syntaxtype.keyword,
    key.offset: 4710,
    key.length: 3
  },
  {
    key.kind: source.lang.swift.syntaxtype.identifier,
    key.offset: 4714,
    key.length: 11
  },
  {
    key.kind: source.lang.swift.syntaxtype.typeidentifier,
    key.offset: 4727,
    key.length: 6
  },
  {
    key.kind: source.lang.swift.syntaxtype.identifier,
    key.offset: 4736,
    key.length: 3
  },
  {
    key.kind: source.lang.swift.syntaxtype.attribute.builtin,
    key.offset: 4742,
    key.length: 6
  },
  {
    key.kind: source.lang.swift.syntaxtype.keyword,
    key.offset: 4749,
    key.length: 3
  },
  {
    key.kind: source.lang.swift.syntaxtype.identifier,
    key.offset: 4753,
    key.length: 11
  },
  {
    key.kind: source.lang.swift.syntaxtype.typeidentifier,
    key.offset: 4766,
    key.length: 6
  },
  {
    key.kind: source.lang.swift.syntaxtype.identifier,
    key.offset: 4775,
    key.length: 3
  },
  {
    key.kind: source.lang.swift.syntaxtype.attribute.builtin,
    key.offset: 4782,
    key.length: 6
  },
  {
    key.kind: source.lang.swift.syntaxtype.keyword,
    key.offset: 4789,
    key.length: 3
  },
  {
    key.kind: source.lang.swift.syntaxtype.identifier,
    key.offset: 4793,
    key.length: 17
  },
  {
    key.kind: source.lang.swift.syntaxtype.typeidentifier,
    key.offset: 4812,
    key.length: 5
  },
  {
    key.kind: source.lang.swift.syntaxtype.identifier,
    key.offset: 4820,
    key.length: 3
  },
  {
    key.kind: source.lang.swift.syntaxtype.attribute.builtin,
    key.offset: 4827,
    key.length: 6
  },
  {
    key.kind: source.lang.swift.syntaxtype.keyword,
    key.offset: 4834,
    key.length: 3
  },
  {
    key.kind: source.lang.swift.syntaxtype.identifier,
    key.offset: 4838,
    key.length: 17
  },
  {
    key.kind: source.lang.swift.syntaxtype.typeidentifier,
    key.offset: 4857,
    key.length: 5
  },
  {
    key.kind: source.lang.swift.syntaxtype.identifier,
    key.offset: 4865,
    key.length: 3
  },
  {
    key.kind: source.lang.swift.syntaxtype.attribute.builtin,
    key.offset: 4872,
    key.length: 6
  },
  {
    key.kind: source.lang.swift.syntaxtype.keyword,
    key.offset: 4879,
    key.length: 4
  },
  {
    key.kind: source.lang.swift.syntaxtype.identifier,
    key.offset: 4884,
    key.length: 16
  },
  {
    key.kind: source.lang.swift.syntaxtype.attribute.builtin,
    key.offset: 4904,
    key.length: 6
  },
  {
    key.kind: source.lang.swift.syntaxtype.keyword,
    key.offset: 4911,
    key.length: 4
  },
  {
    key.kind: source.lang.swift.syntaxtype.identifier,
    key.offset: 4916,
    key.length: 21
  },
  {
    key.kind: source.lang.swift.syntaxtype.attribute.builtin,
    key.offset: 4941,
    key.length: 6
  },
  {
    key.kind: source.lang.swift.syntaxtype.keyword,
    key.offset: 4948,
    key.length: 6
  },
  {
    key.kind: source.lang.swift.syntaxtype.identifier,
    key.offset: 4955,
    key.length: 15
  },
  {
    key.kind: source.lang.swift.syntaxtype.attribute.builtin,
    key.offset: 4977,
    key.length: 6
  },
  {
    key.kind: source.lang.swift.syntaxtype.keyword,
    key.offset: 4984,
    key.length: 3
  },
  {
    key.kind: source.lang.swift.syntaxtype.identifier,
    key.offset: 4988,
    key.length: 1
  },
  {
    key.kind: source.lang.swift.syntaxtype.typeidentifier,
    key.offset: 4991,
    key.length: 5
  },
  {
    key.kind: source.lang.swift.syntaxtype.attribute.builtin,
    key.offset: 5001,
    key.length: 6
  },
  {
    key.kind: source.lang.swift.syntaxtype.keyword,
    key.offset: 5008,
    key.length: 4
  },
  {
    key.kind: source.lang.swift.syntaxtype.attribute.builtin,
    key.offset: 5019,
    key.length: 6
  },
  {
    key.kind: source.lang.swift.syntaxtype.keyword,
    key.offset: 5026,
    key.length: 4
  },
  {
    key.kind: source.lang.swift.syntaxtype.identifier,
    key.offset: 5031,
    key.length: 1
  },
  {
    key.kind: source.lang.swift.syntaxtype.typeidentifier,
    key.offset: 5034,
    key.length: 5
  },
  {
    key.kind: source.lang.swift.syntaxtype.keyword,
    key.offset: 5044,
    key.length: 9
  },
  {
    key.kind: source.lang.swift.syntaxtype.typeidentifier,
    key.offset: 5054,
    key.length: 12
  },
  {
    key.kind: source.lang.swift.syntaxtype.attribute.builtin,
    key.offset: 5073,
    key.length: 6
  },
  {
    key.kind: source.lang.swift.syntaxtype.keyword,
    key.offset: 5080,
    key.length: 4
  },
  {
    key.kind: source.lang.swift.syntaxtype.identifier,
    key.offset: 5085,
    key.length: 14
  },
  {
    key.kind: source.lang.swift.syntaxtype.typeidentifier,
    key.offset: 5105,
    key.length: 9
  },
  {
    key.kind: source.lang.swift.syntaxtype.comment,
    key.offset: 5119,
    key.length: 44
  },
  {
    key.kind: source.lang.swift.syntaxtype.keyword,
    key.offset: 5164,
    key.length: 9
  },
  {
    key.kind: source.lang.swift.syntaxtype.typeidentifier,
    key.offset: 5174,
    key.length: 12
  },
  {
    key.kind: source.lang.swift.syntaxtype.attribute.builtin,
    key.offset: 5193,
    key.length: 6
  },
  {
    key.kind: source.lang.swift.syntaxtype.keyword,
    key.offset: 5200,
    key.length: 4
  },
  {
    key.kind: source.lang.swift.syntaxtype.identifier,
    key.offset: 5205,
    key.length: 14
  },
  {
    key.kind: source.lang.swift.syntaxtype.typeidentifier,
    key.offset: 5225,
    key.length: 9
  },
  {
    key.kind: source.lang.swift.syntaxtype.attribute.builtin,
    key.offset: 5240,
    key.length: 6
  },
  {
    key.kind: source.lang.swift.syntaxtype.keyword,
    key.offset: 5247,
    key.length: 4
  },
  {
    key.kind: source.lang.swift.syntaxtype.identifier,
    key.offset: 5252,
    key.length: 15
  },
  {
    key.kind: source.lang.swift.syntaxtype.typeidentifier,
    key.offset: 5273,
    key.length: 9
  },
  {
    key.kind: source.lang.swift.syntaxtype.keyword,
    key.offset: 5287,
    key.length: 9
  },
  {
    key.kind: source.lang.swift.syntaxtype.typeidentifier,
    key.offset: 5297,
    key.length: 12
  },
  {
    key.kind: source.lang.swift.syntaxtype.attribute.builtin,
    key.offset: 5316,
    key.length: 6
  },
  {
    key.kind: source.lang.swift.syntaxtype.keyword,
    key.offset: 5323,
    key.length: 4
  },
  {
    key.kind: source.lang.swift.syntaxtype.identifier,
    key.offset: 5328,
    key.length: 14
  },
  {
    key.kind: source.lang.swift.syntaxtype.typeidentifier,
    key.offset: 5348,
    key.length: 9
  },
  {
    key.kind: source.lang.swift.syntaxtype.attribute.builtin,
    key.offset: 5362,
    key.length: 6
  },
  {
    key.kind: source.lang.swift.syntaxtype.keyword,
    key.offset: 5369,
    key.length: 8
  },
  {
    key.kind: source.lang.swift.syntaxtype.identifier,
    key.offset: 5378,
    key.length: 13
  },
  {
    key.kind: source.lang.swift.syntaxtype.attribute.builtin,
    key.offset: 5397,
    key.length: 6
  },
  {
    key.kind: source.lang.swift.syntaxtype.keyword,
    key.offset: 5404,
    key.length: 5
  },
  {
    key.kind: source.lang.swift.syntaxtype.identifier,
    key.offset: 5410,
    key.length: 21
  },
  {
    key.kind: source.lang.swift.syntaxtype.typeidentifier,
    key.offset: 5434,
    key.length: 13
  },
  {
    key.kind: source.lang.swift.syntaxtype.attribute.builtin,
    key.offset: 5453,
    key.length: 6
  },
  {
    key.kind: source.lang.swift.syntaxtype.keyword,
    key.offset: 5460,
    key.length: 5
  },
  {
    key.kind: source.lang.swift.syntaxtype.identifier,
    key.offset: 5466,
    key.length: 25
  },
  {
    key.kind: source.lang.swift.syntaxtype.typeidentifier,
    key.offset: 5494,
    key.length: 12
  },
  {
    key.kind: source.lang.swift.syntaxtype.attribute.builtin,
    key.offset: 5513,
    key.length: 15
  },
  {
    key.kind: source.lang.swift.syntaxtype.attribute.builtin,
    key.offset: 5529,
    key.length: 6
  },
  {
    key.kind: source.lang.swift.syntaxtype.keyword,
    key.offset: 5536,
    key.length: 3
  },
  {
    key.kind: source.lang.swift.syntaxtype.identifier,
    key.offset: 5540,
    key.length: 10
  },
  {
    key.kind: source.lang.swift.syntaxtype.typeidentifier,
    key.offset: 5552,
    key.length: 9
  },
  {
    key.kind: source.lang.swift.syntaxtype.attribute.builtin,
    key.offset: 5567,
    key.length: 15
  },
  {
    key.kind: source.lang.swift.syntaxtype.attribute.builtin,
    key.offset: 5583,
    key.length: 6
  },
  {
    key.kind: source.lang.swift.syntaxtype.keyword,
    key.offset: 5590,
    key.length: 3
  },
  {
    key.kind: source.lang.swift.syntaxtype.identifier,
    key.offset: 5594,
    key.length: 16
  },
  {
    key.kind: source.lang.swift.syntaxtype.typeidentifier,
    key.offset: 5612,
    key.length: 9
  },
  {
    key.kind: source.lang.swift.syntaxtype.attribute.builtin,
    key.offset: 5627,
    key.length: 6
  },
  {
    key.kind: source.lang.swift.syntaxtype.keyword,
    key.offset: 5634,
    key.length: 3
  },
  {
    key.kind: source.lang.swift.syntaxtype.identifier,
    key.offset: 5638,
    key.length: 10
  },
  {
    key.kind: source.lang.swift.syntaxtype.typeidentifier,
    key.offset: 5650,
    key.length: 9
  },
  {
    key.kind: source.lang.swift.syntaxtype.attribute.builtin,
    key.offset: 5665,
    key.length: 6
  },
  {
    key.kind: source.lang.swift.syntaxtype.keyword,
    key.offset: 5672,
    key.length: 3
  },
  {
    key.kind: source.lang.swift.syntaxtype.identifier,
    key.offset: 5676,
    key.length: 9
  },
  {
    key.kind: source.lang.swift.syntaxtype.typeidentifier,
    key.offset: 5687,
    key.length: 9
  },
  {
    key.kind: source.lang.swift.syntaxtype.attribute.builtin,
    key.offset: 5702,
    key.length: 10
  },
  {
    key.kind: source.lang.swift.syntaxtype.attribute.builtin,
    key.offset: 5713,
    key.length: 6
  },
  {
    key.kind: source.lang.swift.syntaxtype.keyword,
    key.offset: 5720,
    key.length: 3
  },
  {
    key.kind: source.lang.swift.syntaxtype.identifier,
    key.offset: 5724,
    key.length: 8
  },
  {
    key.kind: source.lang.swift.syntaxtype.typeidentifier,
    key.offset: 5734,
    key.length: 9
  },
  {
    key.kind: source.lang.swift.syntaxtype.attribute.builtin,
    key.offset: 5749,
    key.length: 4
  },
  {
    key.kind: source.lang.swift.syntaxtype.attribute.builtin,
    key.offset: 5754,
    key.length: 6
  },
  {
    key.kind: source.lang.swift.syntaxtype.keyword,
    key.offset: 5761,
    key.length: 3
  },
  {
    key.kind: source.lang.swift.syntaxtype.identifier,
    key.offset: 5765,
    key.length: 7
  },
  {
    key.kind: source.lang.swift.syntaxtype.typeidentifier,
    key.offset: 5774,
    key.length: 9
  },
  {
    key.kind: source.lang.swift.syntaxtype.attribute.builtin,
    key.offset: 5789,
    key.length: 6
  },
  {
    key.kind: source.lang.swift.syntaxtype.keyword,
    key.offset: 5796,
    key.length: 3
  },
  {
    key.kind: source.lang.swift.syntaxtype.identifier,
    key.offset: 5800,
    key.length: 6
  },
  {
    key.kind: source.lang.swift.syntaxtype.typeidentifier,
    key.offset: 5808,
    key.length: 5
  },
  {
    key.kind: source.lang.swift.syntaxtype.attribute.builtin,
    key.offset: 5817,
    key.length: 6
  },
  {
    key.kind: source.lang.swift.syntaxtype.keyword,
    key.offset: 5824,
    key.length: 5
  },
  {
    key.kind: source.lang.swift.syntaxtype.identifier,
    key.offset: 5830,
    key.length: 21
  },
  {
    key.kind: source.lang.swift.syntaxtype.typeidentifier,
    key.offset: 5854,
    key.length: 12
  },
  {
    key.kind: source.lang.swift.syntaxtype.attribute.builtin,
    key.offset: 5873,
    key.length: 6
  },
  {
    key.kind: source.lang.swift.syntaxtype.attribute.builtin,
    key.offset: 5880,
    key.length: 11
  },
  {
    key.kind: source.lang.swift.syntaxtype.keyword,
    key.offset: 5892,
    key.length: 4
  },
  {
    key.kind: source.lang.swift.syntaxtype.identifier,
    key.offset: 5898,
    key.length: 3
  },
  {
    key.kind: source.lang.swift.syntaxtype.identifier,
    key.offset: 5902,
    key.length: 1
  },
  {
    key.kind: source.lang.swift.syntaxtype.typeidentifier,
    key.offset: 5905,
    key.length: 5
  },
  {
    key.kind: source.lang.swift.syntaxtype.attribute.builtin,
    key.offset: 5921,
    key.length: 10
  },
  {
    key.kind: source.lang.swift.syntaxtype.identifier,
    key.offset: 5935,
    key.length: 10
  },
  {
    key.kind: source.lang.swift.syntaxtype.identifier,
    key.offset: 5947,
    key.length: 7
  },
  {
    key.kind: source.lang.swift.syntaxtype.string,
    key.offset: 5955,
    key.length: 3
  },
  {
    key.kind: source.lang.swift.syntaxtype.attribute.builtin,
    key.offset: 5964,
    key.length: 6
  },
  {
    key.kind: source.lang.swift.syntaxtype.keyword,
    key.offset: 5971,
    key.length: 4
  },
  {
    key.kind: source.lang.swift.syntaxtype.identifier,
    key.offset: 5976,
    key.length: 10
  },
  {
    key.kind: source.lang.swift.syntaxtype.attribute.builtin,
    key.offset: 5998,
    key.length: 10
  },
  {
    key.kind: source.lang.swift.syntaxtype.keyword,
    key.offset: 6009,
    key.length: 3
  },
  {
    key.kind: source.lang.swift.syntaxtype.number,
    key.offset: 6013,
    key.length: 4
  },
  {
    key.kind: source.lang.swift.syntaxtype.attribute.builtin,
    key.offset: 6026,
    key.length: 6
  },
  {
    key.kind: source.lang.swift.syntaxtype.keyword,
    key.offset: 6033,
    key.length: 4
  },
  {
    key.kind: source.lang.swift.syntaxtype.identifier,
    key.offset: 6038,
    key.length: 22
  },
  {
    key.kind: source.lang.swift.syntaxtype.attribute.builtin,
    key.offset: 6072,
    key.length: 10
  },
  {
    key.kind: source.lang.swift.syntaxtype.keyword,
    key.offset: 6083,
    key.length: 3
  },
  {
    key.kind: source.lang.swift.syntaxtype.identifier,
    key.offset: 6088,
    key.length: 10
  },
  {
    key.kind: source.lang.swift.syntaxtype.number,
    key.offset: 6099,
    key.length: 4
  },
  {
    key.kind: source.lang.swift.syntaxtype.identifier,
    key.offset: 6105,
    key.length: 7
  },
  {
    key.kind: source.lang.swift.syntaxtype.string,
    key.offset: 6113,
    key.length: 3
  },
  {
    key.kind: source.lang.swift.syntaxtype.attribute.builtin,
    key.offset: 6122,
    key.length: 6
  },
  {
    key.kind: source.lang.swift.syntaxtype.keyword,
    key.offset: 6129,
    key.length: 4
  },
  {
    key.kind: source.lang.swift.syntaxtype.identifier,
    key.offset: 6134,
    key.length: 25
  },
  {
    key.kind: source.lang.swift.syntaxtype.attribute.builtin,
    key.offset: 6165,
    key.length: 6
  },
  {
    key.kind: source.lang.swift.syntaxtype.keyword,
    key.offset: 6172,
    key.length: 9
  },
  {
    key.kind: source.lang.swift.syntaxtype.identifier,
    key.offset: 6182,
    key.length: 12
  },
  {
    key.kind: source.lang.swift.syntaxtype.typeidentifier,
    key.offset: 6197,
    key.length: 13
  },
  {
    key.kind: source.lang.swift.syntaxtype.attribute.builtin,
    key.offset: 6211,
    key.length: 6
  },
  {
    key.kind: source.lang.swift.syntaxtype.keyword,
    key.offset: 6218,
    key.length: 4
  },
  {
    key.kind: source.lang.swift.syntaxtype.identifier,
    key.offset: 6223,
    key.length: 16
  },
  {
    key.kind: source.lang.swift.syntaxtype.keyword,
    key.offset: 6240,
    key.length: 1
  },
  {
    key.kind: source.lang.swift.syntaxtype.typeidentifier,
    key.offset: 6243,
    key.length: 12
  },
  {
    key.kind: source.lang.swift.syntaxtype.attribute.builtin,
    key.offset: 6257,
    key.length: 6
  },
  {
    key.kind: source.lang.swift.syntaxtype.keyword,
    key.offset: 6264,
    key.length: 5
  },
  {
    key.kind: source.lang.swift.syntaxtype.identifier,
    key.offset: 6270,
    key.length: 19
  },
  {
    key.kind: source.lang.swift.syntaxtype.attribute.builtin,
    key.offset: 6296,
    key.length: 6
  },
  {
    key.kind: source.lang.swift.syntaxtype.keyword,
    key.offset: 6303,
    key.length: 4
  },
  {
    key.kind: source.lang.swift.syntaxtype.identifier,
    key.offset: 6308,
    key.length: 1
  },
  {
    key.kind: source.lang.swift.syntaxtype.attribute.builtin,
    key.offset: 6315,
    key.length: 6
  },
  {
    key.kind: source.lang.swift.syntaxtype.keyword,
    key.offset: 6322,
    key.length: 5
  },
  {
    key.kind: source.lang.swift.syntaxtype.identifier,
    key.offset: 6328,
    key.length: 22
  },
  {
    key.kind: source.lang.swift.syntaxtype.typeidentifier,
    key.offset: 6353,
    key.length: 3
  },
  {
    key.kind: source.lang.swift.syntaxtype.typeidentifier,
    key.offset: 6357,
    key.length: 19
  },
  {
    key.kind: source.lang.swift.syntaxtype.attribute.builtin,
    key.offset: 6383,
    key.length: 8
  },
  {
    key.kind: source.lang.swift.syntaxtype.attribute.builtin,
    key.offset: 6392,
    key.length: 6
  },
  {
    key.kind: source.lang.swift.syntaxtype.keyword,
    key.offset: 6399,
    key.length: 4
  },
  {
    key.kind: source.lang.swift.syntaxtype.identifier,
    key.offset: 6404,
    key.length: 1
  }
]
[
  {
    key.kind: source.lang.swift.ref.module,
    key.offset: 7,
    key.length: 3
  },
  {
    key.kind: source.lang.swift.ref.module,
    key.offset: 11,
    key.length: 6
  },
  {
    key.kind: source.lang.swift.ref.module,
    key.offset: 25,
    key.length: 3
  },
  {
    key.kind: source.lang.swift.ref.module,
    key.offset: 36,
    key.length: 9
  },
  {
    key.kind: source.lang.swift.ref.protocol,
    key.offset: 208,
    key.length: 16,
    key.is_system: 1
  },
  {
    key.kind: source.lang.swift.ref.protocol,
    key.offset: 226,
    key.length: 9,
    key.is_system: 1
  },
  {
    key.kind: source.lang.swift.ref.struct,
    key.offset: 266,
    key.length: 6,
    key.is_system: 1
  },
  {
    key.kind: source.lang.swift.ref.struct,
    key.offset: 300,
    key.length: 6,
    key.is_system: 1
  },
  {
    key.kind: source.lang.swift.ref.struct,
    key.offset: 333,
    key.length: 6,
    key.is_system: 1
  },
  {
    key.kind: source.lang.swift.ref.struct,
    key.offset: 392,
    key.length: 8
  },
  {
    key.kind: source.lang.swift.ref.protocol,
    key.offset: 435,
    key.length: 16,
    key.is_system: 1
  },
  {
    key.kind: source.lang.swift.ref.protocol,
    key.offset: 453,
    key.length: 9,
    key.is_system: 1
  },
  {
    key.kind: source.lang.swift.ref.struct,
    key.offset: 493,
    key.length: 6,
    key.is_system: 1
  },
  {
    key.kind: source.lang.swift.ref.struct,
    key.offset: 527,
    key.length: 6,
    key.is_system: 1
  },
  {
    key.kind: source.lang.swift.ref.struct,
    key.offset: 560,
    key.length: 6,
    key.is_system: 1
  },
  {
    key.kind: source.lang.swift.ref.struct,
    key.offset: 591,
    key.length: 8
  },
  {
    key.kind: source.lang.swift.ref.struct,
    key.offset: 630,
    key.length: 8
  },
  {
    key.kind: source.lang.swift.ref.protocol,
    key.offset: 672,
    key.length: 16,
    key.is_system: 1
  },
  {
    key.kind: source.lang.swift.ref.protocol,
    key.offset: 690,
    key.length: 9,
    key.is_system: 1
  },
  {
    key.kind: source.lang.swift.ref.struct,
    key.offset: 730,
    key.length: 6,
    key.is_system: 1
  },
  {
    key.kind: source.lang.swift.ref.struct,
    key.offset: 764,
    key.length: 6,
    key.is_system: 1
  },
  {
    key.kind: source.lang.swift.ref.struct,
    key.offset: 797,
    key.length: 6,
    key.is_system: 1
  },
  {
    key.kind: source.lang.swift.ref.struct,
    key.offset: 828,
    key.length: 8
  },
  {
    key.kind: source.lang.swift.ref.struct,
    key.offset: 867,
    key.length: 8
  },
  {
    key.kind: source.lang.swift.ref.struct,
    key.offset: 956,
    key.length: 3,
    key.is_system: 1
  },
  {
    key.kind: source.lang.swift.ref.protocol,
    key.offset: 1163,
    key.length: 9,
    key.is_system: 1
  },
  {
    key.kind: source.lang.swift.ref.struct,
    key.offset: 1201,
    key.length: 3,
    key.is_system: 1
  },
  {
    key.kind: source.lang.swift.ref.struct,
    key.offset: 1268,
    key.length: 17
  },
  {
    key.kind: source.lang.swift.ref.struct,
    key.offset: 1330,
    key.length: 17
  },
  {
    key.kind: source.lang.swift.ref.struct,
    key.offset: 1429,
    key.length: 5,
    key.is_system: 1
  },
  {
    key.kind: source.lang.swift.ref.struct,
    key.offset: 1453,
    key.length: 6,
    key.is_system: 1
  },
  {
    key.kind: source.lang.swift.ref.struct,
    key.offset: 1497,
    key.length: 5,
    key.is_system: 1
  },
  {
    key.kind: source.lang.swift.ref.struct,
    key.offset: 1507,
    key.length: 6,
    key.is_system: 1
  },
  {
    key.kind: source.lang.swift.ref.struct,
    key.offset: 1563,
    key.length: 5,
    key.is_system: 1
  },
  {
    key.kind: source.lang.swift.ref.struct,
    key.offset: 1587,
    key.length: 6,
    key.is_system: 1
  },
  {
    key.kind: source.lang.swift.ref.struct,
    key.offset: 1631,
    key.length: 5,
    key.is_system: 1
  },
  {
    key.kind: source.lang.swift.ref.struct,
    key.offset: 1641,
    key.length: 6,
    key.is_system: 1
  },
  {
    key.kind: source.lang.swift.ref.struct,
    key.offset: 1688,
    key.length: 10
  },
  {
    key.kind: source.lang.swift.ref.struct,
    key.offset: 1752,
    key.length: 5,
    key.is_system: 1
  },
  {
    key.kind: source.lang.swift.ref.struct,
    key.offset: 1776,
    key.length: 6,
    key.is_system: 1
  },
  {
    key.kind: source.lang.swift.ref.struct,
    key.offset: 1820,
    key.length: 5,
    key.is_system: 1
  },
  {
    key.kind: source.lang.swift.ref.struct,
    key.offset: 1830,
    key.length: 6,
    key.is_system: 1
  },
  {
    key.kind: source.lang.swift.ref.struct,
    key.offset: 1901,
    key.length: 5,
    key.is_system: 1
  },
  {
    key.kind: source.lang.swift.ref.struct,
    key.offset: 1957,
    key.length: 5,
    key.is_system: 1
  },
  {
    key.kind: source.lang.swift.ref.struct,
    key.offset: 2014,
    key.length: 5,
    key.is_system: 1
  },
  {
    key.kind: source.lang.swift.ref.struct,
    key.offset: 2024,
    key.length: 5,
    key.is_system: 1
  },
  {
    key.kind: source.lang.swift.ref.struct,
    key.offset: 2069,
    key.length: 5,
    key.is_system: 1
  },
  {
    key.kind: source.lang.swift.ref.struct,
    key.offset: 2079,
    key.length: 5,
    key.is_system: 1
  },
  {
    key.kind: source.lang.swift.ref.struct,
    key.offset: 2109,
    key.length: 5,
    key.is_system: 1
  },
  {
    key.kind: source.lang.swift.ref.struct,
    key.offset: 2121,
    key.length: 5,
    key.is_system: 1
  },
  {
    key.kind: source.lang.swift.ref.struct,
    key.offset: 2133,
    key.length: 6,
    key.is_system: 1
  },
  {
    key.kind: source.lang.swift.ref.struct,
    key.offset: 2146,
    key.length: 20,
    key.is_system: 1
  },
  {
    key.kind: source.lang.swift.ref.struct,
    key.offset: 2167,
    key.length: 5,
    key.is_system: 1
  },
  {
    key.kind: source.lang.swift.ref.struct,
    key.offset: 2178,
    key.length: 5,
    key.is_system: 1
  },
  {
    key.kind: source.lang.swift.ref.struct,
    key.offset: 2268,
    key.length: 5,
    key.is_system: 1
  },
  {
    key.kind: source.lang.swift.ref.struct,
    key.offset: 2278,
    key.length: 5,
    key.is_system: 1
  },
  {
    key.kind: source.lang.swift.ref.struct,
    key.offset: 2350,
    key.length: 5,
    key.is_system: 1
  },
  {
    key.kind: source.lang.swift.ref.struct,
    key.offset: 2360,
    key.length: 5,
    key.is_system: 1
  },
  {
    key.kind: source.lang.swift.ref.struct,
    key.offset: 3004,
    key.length: 5,
    key.is_system: 1
  },
  {
    key.kind: source.lang.swift.ref.struct,
    key.offset: 3014,
    key.length: 5,
    key.is_system: 1
  },
  {
    key.kind: source.lang.swift.ref.struct,
    key.offset: 3517,
    key.length: 5,
    key.is_system: 1
  },
  {
    key.kind: source.lang.swift.ref.struct,
    key.offset: 3564,
    key.length: 5,
    key.is_system: 1
  },
  {
    key.kind: source.lang.swift.ref.struct,
    key.offset: 3611,
    key.length: 5,
    key.is_system: 1
  },
  {
    key.kind: source.lang.swift.ref.protocol,
    key.offset: 3665,
    key.length: 15
  },
  {
    key.kind: source.lang.swift.ref.protocol,
    key.offset: 3800,
    key.length: 9,
    key.is_system: 1
  },
  {
    key.kind: source.lang.swift.ref.class,
    key.offset: 3815,
    key.length: 12
  },
  {
    key.kind: source.lang.swift.ref.struct,
    key.offset: 3886,
    key.length: 5,
    key.is_system: 1
  },
  {
    key.kind: source.lang.swift.ref.class,
    key.offset: 4055,
    key.length: 12
  },
  {
    key.kind: source.lang.swift.ref.protocol,
    key.offset: 4069,
    key.length: 18
  },
  {
    key.kind: source.lang.swift.ref.struct,
    key.offset: 4124,
    key.length: 5,
    key.is_system: 1
  },
  {
    key.kind: source.lang.swift.ref.struct,
    key.offset: 4159,
    key.length: 5,
    key.is_system: 1
  },
  {
    key.kind: source.lang.swift.ref.struct,
    key.offset: 4194,
    key.length: 5,
    key.is_system: 1
  },
  {
    key.kind: source.lang.swift.ref.struct,
    key.offset: 4353,
    key.length: 5,
    key.is_system: 1
  },
  {
    key.kind: source.lang.swift.ref.struct,
    key.offset: 4396,
    key.length: 5,
    key.is_system: 1
  },
  {
    key.kind: source.lang.swift.ref.struct,
    key.offset: 4412,
    key.length: 5,
    key.is_system: 1
  },
  {
    key.kind: source.lang.swift.ref.struct,
    key.offset: 4574,
    key.length: 5,
    key.is_system: 1
  },
  {
    key.kind: source.lang.swift.ref.struct,
    key.offset: 4612,
    key.length: 5,
    key.is_system: 1
  },
  {
    key.kind: source.lang.swift.ref.struct,
    key.offset: 4650,
    key.length: 5,
    key.is_system: 1
  },
  {
    key.kind: source.lang.swift.ref.struct,
    key.offset: 4727,
    key.length: 6,
    key.is_system: 1
  },
  {
    key.kind: source.lang.swift.ref.struct,
    key.offset: 4766,
    key.length: 6,
    key.is_system: 1
  },
  {
    key.kind: source.lang.swift.ref.struct,
    key.offset: 4812,
    key.length: 5,
    key.is_system: 1
  },
  {
    key.kind: source.lang.swift.ref.struct,
    key.offset: 4857,
    key.length: 5,
    key.is_system: 1
  },
  {
    key.kind: source.lang.swift.ref.struct,
    key.offset: 4991,
    key.length: 5,
    key.is_system: 1
  },
  {
    key.kind: source.lang.swift.ref.struct,
    key.offset: 5034,
    key.length: 5,
    key.is_system: 1
  },
  {
    key.kind: source.lang.swift.ref.class,
    key.offset: 5054,
    key.length: 12
  },
  {
    key.kind: source.lang.swift.ref.protocol,
    key.offset: 5105,
    key.length: 9,
    key.is_system: 1
  },
  {
    key.kind: source.lang.swift.ref.class,
    key.offset: 5174,
    key.length: 12
  },
  {
    key.kind: source.lang.swift.ref.protocol,
    key.offset: 5225,
    key.length: 9,
    key.is_system: 1
  },
  {
    key.kind: source.lang.swift.ref.protocol,
    key.offset: 5273,
    key.length: 9,
    key.is_system: 1
  },
  {
    key.kind: source.lang.swift.ref.class,
    key.offset: 5297,
    key.length: 12
  },
  {
    key.kind: source.lang.swift.ref.protocol,
    key.offset: 5348,
    key.length: 9,
    key.is_system: 1
  },
  {
    key.kind: source.lang.swift.ref.protocol,
    key.offset: 5434,
    key.length: 13
  },
  {
    key.kind: source.lang.swift.ref.class,
    key.offset: 5494,
    key.length: 12
  },
  {
    key.kind: source.lang.swift.ref.protocol,
    key.offset: 5552,
    key.length: 9,
    key.is_system: 1
  },
  {
    key.kind: source.lang.swift.ref.protocol,
    key.offset: 5612,
    key.length: 9,
    key.is_system: 1
  },
  {
    key.kind: source.lang.swift.ref.protocol,
    key.offset: 5650,
    key.length: 9,
    key.is_system: 1
  },
  {
    key.kind: source.lang.swift.ref.protocol,
    key.offset: 5687,
    key.length: 9,
    key.is_system: 1
  },
  {
    key.kind: source.lang.swift.ref.protocol,
    key.offset: 5734,
    key.length: 9,
    key.is_system: 1
  },
  {
    key.kind: source.lang.swift.ref.protocol,
    key.offset: 5774,
    key.length: 9,
    key.is_system: 1
  },
  {
    key.kind: source.lang.swift.ref.struct,
    key.offset: 5808,
    key.length: 5,
    key.is_system: 1
  },
  {
    key.kind: source.lang.swift.ref.class,
    key.offset: 5854,
    key.length: 12
  },
  {
    key.kind: source.lang.swift.ref.struct,
    key.offset: 5905,
    key.length: 5,
    key.is_system: 1
  },
  {
    key.kind: source.lang.swift.ref.struct,
    key.offset: 6197,
    key.length: 13,
    key.is_system: 1
  },
  {
    key.kind: source.lang.swift.ref.typealias,
    key.offset: 6243,
    key.length: 12
  },
  {
    key.kind: source.lang.swift.ref.module,
    key.offset: 6353,
    key.length: 3
  },
  {
    key.kind: source.lang.swift.ref.class,
    key.offset: 6357,
    key.length: 19
  }
]
[
  {
    key.kind: source.lang.swift.decl.struct,
    key.accessibility: source.lang.swift.accessibility.public,
    key.name: "FooEnum1",
    key.offset: 190,
    key.length: 151,
    key.nameoffset: 197,
    key.namelength: 8,
    key.bodyoffset: 237,
    key.bodylength: 103,
    key.inheritedtypes: [
      {
        key.name: "RawRepresentable"
      },
      {
        key.name: "Equatable"
      }
    ],
    key.elements: [
      {
        key.kind: source.lang.swift.structure.elem.typeref,
        key.offset: 208,
        key.length: 16
      },
      {
        key.kind: source.lang.swift.structure.elem.typeref,
        key.offset: 226,
        key.length: 9
      }
    ],
    key.substructure: [
      {
        key.kind: source.lang.swift.decl.function.method.instance,
        key.accessibility: source.lang.swift.accessibility.public,
        key.name: "init(_:)",
        key.offset: 249,
        key.length: 24,
        key.nameoffset: 249,
        key.namelength: 24,
        key.substructure: [
          {
            key.kind: source.lang.swift.decl.var.parameter,
            key.name: "rawValue",
            key.offset: 254,
            key.length: 18,
            key.typename: "UInt32",
            key.nameoffset: 0,
            key.namelength: 0
          }
        ]
      },
      {
        key.kind: source.lang.swift.decl.function.method.instance,
        key.accessibility: source.lang.swift.accessibility.public,
        key.name: "init(rawValue:)",
        key.offset: 285,
        key.length: 22,
        key.nameoffset: 285,
        key.namelength: 22,
        key.substructure: [
          {
            key.kind: source.lang.swift.decl.var.parameter,
            key.name: "rawValue",
            key.offset: 290,
            key.length: 16,
            key.typename: "UInt32",
            key.nameoffset: 290,
            key.namelength: 8
          }
        ]
      },
      {
        key.kind: source.lang.swift.decl.var.instance,
        key.accessibility: source.lang.swift.accessibility.public,
        key.setter_accessibility: source.lang.swift.accessibility.public,
        key.name: "rawValue",
        key.offset: 319,
        key.length: 20,
        key.typename: "UInt32",
        key.nameoffset: 323,
        key.namelength: 8
      }
    ]
  },
  {
    key.kind: source.lang.swift.decl.var.global,
    key.accessibility: source.lang.swift.accessibility.public,
    key.setter_accessibility: source.lang.swift.accessibility.public,
    key.name: "FooEnum1X",
    key.offset: 377,
    key.length: 23,
    key.typename: "FooEnum1",
    key.nameoffset: 381,
    key.namelength: 9
  },
  {
    key.kind: source.lang.swift.decl.struct,
    key.accessibility: source.lang.swift.accessibility.public,
    key.name: "FooEnum2",
    key.offset: 417,
    key.length: 151,
    key.nameoffset: 424,
    key.namelength: 8,
    key.bodyoffset: 464,
    key.bodylength: 103,
    key.inheritedtypes: [
      {
        key.name: "RawRepresentable"
      },
      {
        key.name: "Equatable"
      }
    ],
    key.elements: [
      {
        key.kind: source.lang.swift.structure.elem.typeref,
        key.offset: 435,
        key.length: 16
      },
      {
        key.kind: source.lang.swift.structure.elem.typeref,
        key.offset: 453,
        key.length: 9
      }
    ],
    key.substructure: [
      {
        key.kind: source.lang.swift.decl.function.method.instance,
        key.accessibility: source.lang.swift.accessibility.public,
        key.name: "init(_:)",
        key.offset: 476,
        key.length: 24,
        key.nameoffset: 476,
        key.namelength: 24,
        key.substructure: [
          {
            key.kind: source.lang.swift.decl.var.parameter,
            key.name: "rawValue",
            key.offset: 481,
            key.length: 18,
            key.typename: "UInt32",
            key.nameoffset: 0,
            key.namelength: 0
          }
        ]
      },
      {
        key.kind: source.lang.swift.decl.function.method.instance,
        key.accessibility: source.lang.swift.accessibility.public,
        key.name: "init(rawValue:)",
        key.offset: 512,
        key.length: 22,
        key.nameoffset: 512,
        key.namelength: 22,
        key.substructure: [
          {
            key.kind: source.lang.swift.decl.var.parameter,
            key.name: "rawValue",
            key.offset: 517,
            key.length: 16,
            key.typename: "UInt32",
            key.nameoffset: 517,
            key.namelength: 8
          }
        ]
      },
      {
        key.kind: source.lang.swift.decl.var.instance,
        key.accessibility: source.lang.swift.accessibility.public,
        key.setter_accessibility: source.lang.swift.accessibility.public,
        key.name: "rawValue",
        key.offset: 546,
        key.length: 20,
        key.typename: "UInt32",
        key.nameoffset: 550,
        key.namelength: 8
      }
    ]
  },
  {
    key.kind: source.lang.swift.decl.var.global,
    key.accessibility: source.lang.swift.accessibility.public,
    key.setter_accessibility: source.lang.swift.accessibility.public,
    key.name: "FooEnum2X",
    key.offset: 576,
    key.length: 23,
    key.typename: "FooEnum2",
    key.nameoffset: 580,
    key.namelength: 9
  },
  {
    key.kind: source.lang.swift.decl.var.global,
    key.accessibility: source.lang.swift.accessibility.public,
    key.setter_accessibility: source.lang.swift.accessibility.public,
    key.name: "FooEnum2Y",
    key.offset: 615,
    key.length: 23,
    key.typename: "FooEnum2",
    key.nameoffset: 619,
    key.namelength: 9
  },
  {
    key.kind: source.lang.swift.decl.struct,
    key.accessibility: source.lang.swift.accessibility.public,
    key.name: "FooEnum3",
    key.offset: 654,
    key.length: 151,
    key.nameoffset: 661,
    key.namelength: 8,
    key.bodyoffset: 701,
    key.bodylength: 103,
    key.inheritedtypes: [
      {
        key.name: "RawRepresentable"
      },
      {
        key.name: "Equatable"
      }
    ],
    key.elements: [
      {
        key.kind: source.lang.swift.structure.elem.typeref,
        key.offset: 672,
        key.length: 16
      },
      {
        key.kind: source.lang.swift.structure.elem.typeref,
        key.offset: 690,
        key.length: 9
      }
    ],
    key.substructure: [
      {
        key.kind: source.lang.swift.decl.function.method.instance,
        key.accessibility: source.lang.swift.accessibility.public,
        key.name: "init(_:)",
        key.offset: 713,
        key.length: 24,
        key.nameoffset: 713,
        key.namelength: 24,
        key.substructure: [
          {
            key.kind: source.lang.swift.decl.var.parameter,
            key.name: "rawValue",
            key.offset: 718,
            key.length: 18,
            key.typename: "UInt32",
            key.nameoffset: 0,
            key.namelength: 0
          }
        ]
      },
      {
        key.kind: source.lang.swift.decl.function.method.instance,
        key.accessibility: source.lang.swift.accessibility.public,
        key.name: "init(rawValue:)",
        key.offset: 749,
        key.length: 22,
        key.nameoffset: 749,
        key.namelength: 22,
        key.substructure: [
          {
            key.kind: source.lang.swift.decl.var.parameter,
            key.name: "rawValue",
            key.offset: 754,
            key.length: 16,
            key.typename: "UInt32",
            key.nameoffset: 754,
            key.namelength: 8
          }
        ]
      },
      {
        key.kind: source.lang.swift.decl.var.instance,
        key.accessibility: source.lang.swift.accessibility.public,
        key.setter_accessibility: source.lang.swift.accessibility.public,
        key.name: "rawValue",
        key.offset: 783,
        key.length: 20,
        key.typename: "UInt32",
        key.nameoffset: 787,
        key.namelength: 8
      }
    ]
  },
  {
    key.kind: source.lang.swift.decl.var.global,
    key.accessibility: source.lang.swift.accessibility.public,
    key.setter_accessibility: source.lang.swift.accessibility.public,
    key.name: "FooEnum3X",
    key.offset: 813,
    key.length: 23,
    key.typename: "FooEnum3",
    key.nameoffset: 817,
    key.namelength: 9
  },
  {
    key.kind: source.lang.swift.decl.var.global,
    key.accessibility: source.lang.swift.accessibility.public,
    key.setter_accessibility: source.lang.swift.accessibility.public,
    key.name: "FooEnum3Y",
    key.offset: 852,
    key.length: 23,
    key.typename: "FooEnum3",
    key.nameoffset: 856,
    key.namelength: 9
  },
  {
    key.kind: source.lang.swift.decl.enum,
    key.accessibility: source.lang.swift.accessibility.public,
    key.name: "FooComparisonResult",
    key.offset: 929,
    key.length: 163,
    key.nameoffset: 934,
    key.namelength: 19,
    key.bodyoffset: 961,
    key.bodylength: 130,
    key.inheritedtypes: [
      {
        key.name: "Int"
      }
    ],
    key.elements: [
      {
        key.kind: source.lang.swift.structure.elem.typeref,
        key.offset: 956,
        key.length: 3
      }
    ],
    key.substructure: [
      {
        key.kind: source.lang.swift.decl.enumcase,
        key.offset: 996,
        key.length: 21,
        key.nameoffset: 0,
        key.namelength: 0,
        key.substructure: [
          {
            key.kind: source.lang.swift.decl.enumelement,
            key.accessibility: source.lang.swift.accessibility.internal,
            key.name: "OrderedAscending",
            key.offset: 1001,
            key.length: 16,
            key.nameoffset: 1001,
            key.namelength: 16
          }
        ]
      },
      {
        key.kind: source.lang.swift.decl.enumcase,
        key.offset: 1022,
        key.length: 16,
        key.nameoffset: 0,
        key.namelength: 0,
        key.substructure: [
          {
            key.kind: source.lang.swift.decl.enumelement,
            key.accessibility: source.lang.swift.accessibility.internal,
            key.name: "OrderedSame",
            key.offset: 1027,
            key.length: 11,
            key.nameoffset: 1027,
            key.namelength: 11
          }
        ]
      },
      {
        key.kind: source.lang.swift.decl.enumcase,
        key.offset: 1068,
        key.length: 22,
        key.nameoffset: 0,
        key.namelength: 0,
        key.substructure: [
          {
            key.kind: source.lang.swift.decl.enumelement,
            key.accessibility: source.lang.swift.accessibility.internal,
            key.name: "OrderedDescending",
            key.offset: 1073,
            key.length: 17,
            key.nameoffset: 1073,
            key.namelength: 17
          }
        ]
      }
    ]
  },
  {
    key.kind: source.lang.swift.decl.struct,
    key.accessibility: source.lang.swift.accessibility.public,
    key.name: "FooRuncingOptions",
    key.offset: 1136,
    key.length: 246,
    key.nameoffset: 1143,
    key.namelength: 17,
    key.bodyoffset: 1174,
    key.bodylength: 207,
    key.inheritedtypes: [
      {
        key.name: "OptionSet"
      }
    ],
    key.elements: [
      {
        key.kind: source.lang.swift.structure.elem.typeref,
        key.offset: 1163,
        key.length: 9
      }
    ],
    key.substructure: [
      {
        key.kind: source.lang.swift.decl.function.method.instance,
        key.accessibility: source.lang.swift.accessibility.public,
        key.name: "init(rawValue:)",
        key.offset: 1186,
        key.length: 19,
        key.nameoffset: 1186,
        key.namelength: 19,
        key.substructure: [
          {
            key.kind: source.lang.swift.decl.var.parameter,
            key.name: "rawValue",
<<<<<<< HEAD
            key.offset: 1191,
            key.length: 8,
=======
            key.offset: 1195,
            key.length: 13,
>>>>>>> d56b8ba4
            key.typename: "Int",
            key.nameoffset: 1191,
            key.namelength: 8
          }
        ]
      },
      {
        key.kind: source.lang.swift.decl.var.static,
        key.accessibility: source.lang.swift.accessibility.public,
        key.setter_accessibility: source.lang.swift.accessibility.public,
        key.name: "EnableMince",
        key.offset: 1244,
        key.length: 41,
        key.typename: "FooRuncingOptions",
        key.nameoffset: 1255,
        key.namelength: 11
      },
      {
        key.kind: source.lang.swift.decl.var.static,
        key.accessibility: source.lang.swift.accessibility.public,
        key.setter_accessibility: source.lang.swift.accessibility.public,
        key.name: "EnableQuince",
        key.offset: 1305,
        key.length: 42,
        key.typename: "FooRuncingOptions",
        key.nameoffset: 1316,
        key.namelength: 12
      }
    ]
  },
  {
    key.kind: source.lang.swift.decl.struct,
    key.accessibility: source.lang.swift.accessibility.public,
    key.name: "FooStruct1",
    key.offset: 1391,
    key.length: 125,
    key.nameoffset: 1398,
    key.namelength: 10,
    key.bodyoffset: 1410,
    key.bodylength: 105,
    key.substructure: [
      {
        key.kind: source.lang.swift.decl.var.instance,
        key.accessibility: source.lang.swift.accessibility.public,
        key.setter_accessibility: source.lang.swift.accessibility.public,
        key.name: "x",
        key.offset: 1422,
        key.length: 12,
        key.typename: "Int32",
        key.nameoffset: 1426,
        key.namelength: 1
      },
      {
        key.kind: source.lang.swift.decl.var.instance,
        key.accessibility: source.lang.swift.accessibility.public,
        key.setter_accessibility: source.lang.swift.accessibility.public,
        key.name: "y",
        key.offset: 1446,
        key.length: 13,
        key.typename: "Double",
        key.nameoffset: 1450,
        key.namelength: 1
      },
      {
        key.kind: source.lang.swift.decl.function.method.instance,
        key.accessibility: source.lang.swift.accessibility.public,
        key.name: "init()",
        key.offset: 1471,
        key.length: 6,
        key.nameoffset: 1471,
        key.namelength: 6
      },
      {
        key.kind: source.lang.swift.decl.function.method.instance,
        key.accessibility: source.lang.swift.accessibility.public,
        key.name: "init(x:y:)",
        key.offset: 1489,
        key.length: 25,
        key.nameoffset: 1489,
        key.namelength: 25,
        key.substructure: [
          {
            key.kind: source.lang.swift.decl.var.parameter,
            key.name: "x",
<<<<<<< HEAD
            key.offset: 1494,
            key.length: 1,
=======
            key.offset: 1498,
            key.length: 8,
>>>>>>> d56b8ba4
            key.typename: "Int32",
            key.nameoffset: 1494,
            key.namelength: 1
          },
          {
            key.kind: source.lang.swift.decl.var.parameter,
            key.name: "y",
<<<<<<< HEAD
            key.offset: 1504,
            key.length: 1,
=======
            key.offset: 1508,
            key.length: 9,
>>>>>>> d56b8ba4
            key.typename: "Double",
            key.nameoffset: 1504,
            key.namelength: 1
          }
        ]
      }
    ]
  },
  {
    key.kind: source.lang.swift.decl.struct,
    key.accessibility: source.lang.swift.accessibility.public,
    key.name: "FooStruct2",
    key.offset: 1525,
    key.length: 125,
    key.nameoffset: 1532,
    key.namelength: 10,
    key.bodyoffset: 1544,
    key.bodylength: 105,
    key.substructure: [
      {
        key.kind: source.lang.swift.decl.var.instance,
        key.accessibility: source.lang.swift.accessibility.public,
        key.setter_accessibility: source.lang.swift.accessibility.public,
        key.name: "x",
        key.offset: 1556,
        key.length: 12,
        key.typename: "Int32",
        key.nameoffset: 1560,
        key.namelength: 1
      },
      {
        key.kind: source.lang.swift.decl.var.instance,
        key.accessibility: source.lang.swift.accessibility.public,
        key.setter_accessibility: source.lang.swift.accessibility.public,
        key.name: "y",
        key.offset: 1580,
        key.length: 13,
        key.typename: "Double",
        key.nameoffset: 1584,
        key.namelength: 1
      },
      {
        key.kind: source.lang.swift.decl.function.method.instance,
        key.accessibility: source.lang.swift.accessibility.public,
        key.name: "init()",
        key.offset: 1605,
        key.length: 6,
        key.nameoffset: 1605,
        key.namelength: 6
      },
      {
        key.kind: source.lang.swift.decl.function.method.instance,
        key.accessibility: source.lang.swift.accessibility.public,
        key.name: "init(x:y:)",
        key.offset: 1623,
        key.length: 25,
        key.nameoffset: 1623,
        key.namelength: 25,
        key.substructure: [
          {
            key.kind: source.lang.swift.decl.var.parameter,
            key.name: "x",
<<<<<<< HEAD
            key.offset: 1628,
            key.length: 1,
=======
            key.offset: 1632,
            key.length: 8,
>>>>>>> d56b8ba4
            key.typename: "Int32",
            key.nameoffset: 1628,
            key.namelength: 1
          },
          {
            key.kind: source.lang.swift.decl.var.parameter,
            key.name: "y",
<<<<<<< HEAD
            key.offset: 1638,
            key.length: 1,
=======
            key.offset: 1642,
            key.length: 9,
>>>>>>> d56b8ba4
            key.typename: "Double",
            key.nameoffset: 1638,
            key.namelength: 1
          }
        ]
      }
    ]
  },
  {
    key.kind: source.lang.swift.decl.struct,
    key.accessibility: source.lang.swift.accessibility.public,
    key.name: "FooStructTypedef2",
    key.offset: 1707,
    key.length: 132,
    key.nameoffset: 1714,
    key.namelength: 17,
    key.bodyoffset: 1733,
    key.bodylength: 105,
    key.substructure: [
      {
        key.kind: source.lang.swift.decl.var.instance,
        key.accessibility: source.lang.swift.accessibility.public,
        key.setter_accessibility: source.lang.swift.accessibility.public,
        key.name: "x",
        key.offset: 1745,
        key.length: 12,
        key.typename: "Int32",
        key.nameoffset: 1749,
        key.namelength: 1
      },
      {
        key.kind: source.lang.swift.decl.var.instance,
        key.accessibility: source.lang.swift.accessibility.public,
        key.setter_accessibility: source.lang.swift.accessibility.public,
        key.name: "y",
        key.offset: 1769,
        key.length: 13,
        key.typename: "Double",
        key.nameoffset: 1773,
        key.namelength: 1
      },
      {
        key.kind: source.lang.swift.decl.function.method.instance,
        key.accessibility: source.lang.swift.accessibility.public,
        key.name: "init()",
        key.offset: 1794,
        key.length: 6,
        key.nameoffset: 1794,
        key.namelength: 6
      },
      {
        key.kind: source.lang.swift.decl.function.method.instance,
        key.accessibility: source.lang.swift.accessibility.public,
        key.name: "init(x:y:)",
        key.offset: 1812,
        key.length: 25,
        key.nameoffset: 1812,
        key.namelength: 25,
        key.substructure: [
          {
            key.kind: source.lang.swift.decl.var.parameter,
            key.name: "x",
<<<<<<< HEAD
            key.offset: 1817,
            key.length: 1,
=======
            key.offset: 1821,
            key.length: 8,
>>>>>>> d56b8ba4
            key.typename: "Int32",
            key.nameoffset: 1817,
            key.namelength: 1
          },
          {
            key.kind: source.lang.swift.decl.var.parameter,
            key.name: "y",
<<<<<<< HEAD
            key.offset: 1827,
            key.length: 1,
=======
            key.offset: 1831,
            key.length: 9,
>>>>>>> d56b8ba4
            key.typename: "Double",
            key.nameoffset: 1827,
            key.namelength: 1
          }
        ]
      }
    ]
  },
  {
    key.kind: source.lang.swift.decl.var.global,
    key.accessibility: source.lang.swift.accessibility.public,
    key.setter_accessibility: source.lang.swift.accessibility.public,
    key.name: "fooIntVar",
    key.offset: 1942,
    key.length: 20,
    key.typename: "Int32",
    key.nameoffset: 1946,
    key.namelength: 9
  },
  {
    key.kind: source.lang.swift.decl.function.free,
    key.accessibility: source.lang.swift.accessibility.public,
    key.name: "fooFunc1(_:)",
    key.offset: 1997,
    key.length: 32,
    key.nameoffset: 2002,
    key.namelength: 18,
    key.substructure: [
      {
        key.kind: source.lang.swift.decl.var.parameter,
        key.name: "a",
<<<<<<< HEAD
        key.offset: 2011,
        key.length: 1,
=======
        key.offset: 2015,
        key.length: 8,
>>>>>>> d56b8ba4
        key.typename: "Int32",
        key.nameoffset: 0,
        key.namelength: 0
      }
    ]
  },
  {
    key.kind: source.lang.swift.decl.function.free,
    key.accessibility: source.lang.swift.accessibility.public,
    key.name: "fooFunc1AnonymousParam(_:)",
    key.offset: 2038,
    key.length: 46,
    key.nameoffset: 2043,
    key.namelength: 32,
    key.substructure: [
      {
        key.kind: source.lang.swift.decl.var.parameter,
<<<<<<< HEAD
        key.offset: 2066,
        key.length: 1,
=======
        key.offset: 2070,
        key.length: 8,
>>>>>>> d56b8ba4
        key.typename: "Int32",
        key.nameoffset: 0,
        key.namelength: 0
      }
    ]
  },
  {
    key.kind: source.lang.swift.decl.function.free,
    key.accessibility: source.lang.swift.accessibility.public,
    key.name: "fooFunc3(_:_:_:_:)",
    key.offset: 2092,
    key.length: 91,
    key.nameoffset: 2097,
    key.namelength: 77,
    key.substructure: [
      {
        key.kind: source.lang.swift.decl.var.parameter,
        key.name: "a",
<<<<<<< HEAD
        key.offset: 2106,
        key.length: 1,
=======
        key.offset: 2110,
        key.length: 8,
>>>>>>> d56b8ba4
        key.typename: "Int32",
        key.nameoffset: 0,
        key.namelength: 0
      },
      {
        key.kind: source.lang.swift.decl.var.parameter,
        key.name: "b",
<<<<<<< HEAD
        key.offset: 2116,
        key.length: 3,
=======
        key.offset: 2120,
        key.length: 10,
>>>>>>> d56b8ba4
        key.typename: "Float",
        key.nameoffset: 0,
        key.namelength: 0
      },
      {
        key.kind: source.lang.swift.decl.var.parameter,
        key.name: "c",
<<<<<<< HEAD
        key.offset: 2128,
        key.length: 3,
=======
        key.offset: 2132,
        key.length: 11,
>>>>>>> d56b8ba4
        key.typename: "Double",
        key.nameoffset: 0,
        key.namelength: 0
      },
      {
        key.kind: source.lang.swift.decl.var.parameter,
        key.name: "d",
<<<<<<< HEAD
        key.offset: 2141,
        key.length: 3,
=======
        key.offset: 2145,
        key.length: 32,
>>>>>>> d56b8ba4
        key.typename: "UnsafeMutablePointer<Int32>",
        key.nameoffset: 0,
        key.namelength: 0
      }
    ]
  },
  {
    key.kind: source.lang.swift.decl.function.free,
    key.accessibility: source.lang.swift.accessibility.public,
    key.name: "fooFuncWithBlock(_:)",
    key.offset: 2239,
    key.length: 47,
    key.nameoffset: 2244,
    key.namelength: 42,
    key.substructure: [
      {
        key.kind: source.lang.swift.decl.var.parameter,
        key.name: "blk",
<<<<<<< HEAD
        key.offset: 2261,
        key.length: 3,
=======
        key.offset: 2265,
        key.length: 24,
>>>>>>> d56b8ba4
        key.typename: "((Float) -> Int32)!",
        key.nameoffset: 0,
        key.namelength: 0
      }
    ]
  },
  {
    key.kind: source.lang.swift.decl.function.free,
    key.accessibility: source.lang.swift.accessibility.public,
    key.name: "fooFuncWithFunctionPointer(_:)",
    key.offset: 2295,
    key.length: 73,
    key.nameoffset: 2300,
    key.namelength: 68,
    key.substructure: [
      {
        key.kind: source.lang.swift.decl.var.parameter,
        key.name: "fptr",
<<<<<<< HEAD
        key.offset: 2327,
        key.length: 4,
=======
        key.offset: 2331,
        key.length: 40,
>>>>>>> d56b8ba4
        key.typename: "(@convention(c) (Float) -> Int32)!",
        key.nameoffset: 0,
        key.namelength: 0
      }
    ]
  },
  {
    key.kind: source.lang.swift.decl.function.free,
    key.accessibility: source.lang.swift.accessibility.public,
    key.name: "fooFuncNoreturn1()",
    key.offset: 2387,
    key.length: 23,
    key.nameoffset: 2392,
    key.namelength: 18,
    key.attributes: [
      {
        key.attribute: source.decl.attribute.noreturn
      }
    ]
  },
  {
    key.kind: source.lang.swift.decl.function.free,
    key.accessibility: source.lang.swift.accessibility.public,
    key.name: "fooFuncNoreturn2()",
    key.offset: 2428,
    key.length: 23,
    key.nameoffset: 2433,
    key.namelength: 18,
    key.attributes: [
      {
        key.attribute: source.decl.attribute.noreturn
      }
    ]
  },
  {
    key.kind: source.lang.swift.decl.function.free,
    key.accessibility: source.lang.swift.accessibility.public,
    key.name: "fooFuncWithComment1()",
    key.offset: 2523,
    key.length: 26,
    key.nameoffset: 2528,
    key.namelength: 21
  },
  {
    key.kind: source.lang.swift.decl.function.free,
    key.accessibility: source.lang.swift.accessibility.public,
    key.name: "fooFuncWithComment2()",
    key.offset: 2601,
    key.length: 26,
    key.nameoffset: 2606,
    key.namelength: 21
  },
  {
    key.kind: source.lang.swift.decl.function.free,
    key.accessibility: source.lang.swift.accessibility.public,
    key.name: "fooFuncWithComment3()",
    key.offset: 2696,
    key.length: 26,
    key.nameoffset: 2701,
    key.namelength: 21
  },
  {
    key.kind: source.lang.swift.decl.function.free,
    key.accessibility: source.lang.swift.accessibility.public,
    key.name: "fooFuncWithComment4()",
    key.offset: 2784,
    key.length: 26,
    key.nameoffset: 2789,
    key.namelength: 21
  },
  {
    key.kind: source.lang.swift.decl.function.free,
    key.accessibility: source.lang.swift.accessibility.public,
    key.name: "fooFuncWithComment5()",
    key.offset: 2878,
    key.length: 26,
    key.nameoffset: 2883,
    key.namelength: 21
  },
  {
    key.kind: source.lang.swift.decl.function.free,
    key.accessibility: source.lang.swift.accessibility.public,
    key.name: "redeclaredInMultipleModulesFunc1(_:)",
    key.offset: 2963,
    key.length: 56,
    key.nameoffset: 2968,
    key.namelength: 42,
    key.substructure: [
      {
        key.kind: source.lang.swift.decl.var.parameter,
        key.name: "a",
<<<<<<< HEAD
        key.offset: 3001,
        key.length: 1,
=======
        key.offset: 3005,
        key.length: 8,
>>>>>>> d56b8ba4
        key.typename: "Int32",
        key.nameoffset: 0,
        key.namelength: 0
      }
    ]
  },
  {
    key.kind: source.lang.swift.decl.protocol,
    key.accessibility: source.lang.swift.accessibility.public,
    key.name: "FooProtocolBase",
    key.offset: 3061,
    key.length: 565,
    key.runtime_name: "_TtP4main15FooProtocolBase_",
    key.nameoffset: 3070,
    key.namelength: 15,
    key.bodyoffset: 3087,
    key.bodylength: 538,
    key.substructure: [
      {
        key.kind: source.lang.swift.decl.function.method.instance,
        key.accessibility: source.lang.swift.accessibility.public,
        key.name: "fooProtoFunc()",
        key.offset: 3151,
        key.length: 19,
        key.nameoffset: 3156,
        key.namelength: 14
      },
      {
        key.kind: source.lang.swift.decl.function.method.instance,
        key.accessibility: source.lang.swift.accessibility.public,
        key.name: "fooProtoFuncWithExtraIndentation1()",
        key.offset: 3255,
        key.length: 40,
        key.nameoffset: 3260,
        key.namelength: 35
      },
      {
        key.kind: source.lang.swift.decl.function.method.instance,
        key.accessibility: source.lang.swift.accessibility.public,
        key.name: "fooProtoFuncWithExtraIndentation2()",
        key.offset: 3394,
        key.length: 40,
        key.nameoffset: 3399,
        key.namelength: 35
      },
      {
        key.kind: source.lang.swift.decl.function.method.static,
        key.accessibility: source.lang.swift.accessibility.public,
        key.name: "fooProtoClassFunc()",
        key.offset: 3451,
        key.length: 31,
        key.nameoffset: 3463,
        key.namelength: 19
      },
      {
        key.kind: source.lang.swift.decl.var.instance,
        key.accessibility: source.lang.swift.accessibility.public,
        key.setter_accessibility: source.lang.swift.accessibility.public,
        key.name: "fooProperty1",
        key.offset: 3499,
        key.length: 23,
        key.typename: "Int32",
        key.nameoffset: 3503,
        key.namelength: 12,
        key.bodyoffset: 3524,
        key.bodylength: 9
      },
      {
        key.kind: source.lang.swift.decl.var.instance,
        key.accessibility: source.lang.swift.accessibility.public,
        key.setter_accessibility: source.lang.swift.accessibility.public,
        key.name: "fooProperty2",
        key.offset: 3546,
        key.length: 23,
        key.typename: "Int32",
        key.nameoffset: 3550,
        key.namelength: 12,
        key.bodyoffset: 3571,
        key.bodylength: 9
      },
      {
        key.kind: source.lang.swift.decl.var.instance,
        key.accessibility: source.lang.swift.accessibility.public,
        key.name: "fooProperty3",
        key.offset: 3593,
        key.length: 23,
        key.typename: "Int32",
        key.nameoffset: 3597,
        key.namelength: 12,
        key.bodyoffset: 3618,
        key.bodylength: 5
      }
    ]
  },
  {
    key.kind: source.lang.swift.decl.protocol,
    key.accessibility: source.lang.swift.accessibility.public,
    key.name: "FooProtocolDerived",
    key.offset: 3635,
    key.length: 49,
    key.runtime_name: "_TtP4main18FooProtocolDerived_",
    key.nameoffset: 3644,
    key.namelength: 18,
    key.bodyoffset: 3682,
    key.bodylength: 1,
    key.inheritedtypes: [
      {
        key.name: "FooProtocolBase"
      }
    ],
    key.elements: [
      {
        key.kind: source.lang.swift.structure.elem.typeref,
        key.offset: 3665,
        key.length: 15
      }
    ]
  },
  {
    key.kind: source.lang.swift.decl.class,
    key.accessibility: source.lang.swift.accessibility.public,
    key.name: "FooClassBase",
    key.offset: 3693,
    key.length: 296,
    key.runtime_name: "_TtC4main12FooClassBase",
    key.nameoffset: 3699,
    key.namelength: 12,
    key.bodyoffset: 3713,
    key.bodylength: 275,
    key.substructure: [
      {
        key.kind: source.lang.swift.decl.function.method.instance,
        key.accessibility: source.lang.swift.accessibility.public,
        key.name: "fooBaseInstanceFunc0()",
        key.offset: 3725,
        key.length: 27,
        key.nameoffset: 3730,
        key.namelength: 22
      },
      {
        key.kind: source.lang.swift.decl.function.method.instance,
        key.accessibility: source.lang.swift.accessibility.public,
        key.name: "fooBaseInstanceFunc1(_:)",
        key.offset: 3764,
        key.length: 64,
        key.nameoffset: 3769,
        key.namelength: 42,
        key.substructure: [
          {
            key.kind: source.lang.swift.decl.var.parameter,
            key.name: "anObject",
<<<<<<< HEAD
            key.offset: 3790,
            key.length: 8,
=======
            key.offset: 3794,
            key.length: 20,
>>>>>>> d56b8ba4
            key.typename: "AnyObject!",
            key.nameoffset: 0,
            key.namelength: 0
          }
        ]
      },
      {
        key.kind: source.lang.swift.decl.function.method.instance,
        key.accessibility: source.lang.swift.accessibility.public,
        key.name: "init()",
        key.offset: 3840,
        key.length: 7,
        key.nameoffset: 3840,
        key.namelength: 7
      },
      {
        key.kind: source.lang.swift.decl.function.method.instance,
        key.accessibility: source.lang.swift.accessibility.public,
        key.name: "init(float:)",
        key.offset: 3871,
        key.length: 21,
        key.nameoffset: 3871,
        key.namelength: 21,
        key.attributes: [
          {
            key.attribute: source.decl.attribute.convenience
          }
        ],
        key.substructure: [
          {
            key.kind: source.lang.swift.decl.var.parameter,
            key.name: "f",
<<<<<<< HEAD
            key.offset: 3877,
            key.length: 7,
=======
            key.offset: 3881,
            key.length: 14,
>>>>>>> d56b8ba4
            key.typename: "Float",
            key.nameoffset: 3877,
            key.namelength: 5
          }
        ]
      },
      {
        key.kind: source.lang.swift.decl.function.method.instance,
        key.accessibility: source.lang.swift.accessibility.public,
        key.name: "fooBaseInstanceFuncOverridden()",
        key.offset: 3904,
        key.length: 36,
        key.nameoffset: 3909,
        key.namelength: 31
      },
      {
        key.kind: source.lang.swift.decl.function.method.class,
        key.accessibility: source.lang.swift.accessibility.public,
        key.name: "fooBaseClassFunc0()",
        key.offset: 3957,
        key.length: 30,
        key.nameoffset: 3968,
        key.namelength: 19
      }
    ]
  },
  {
    key.kind: source.lang.swift.decl.class,
    key.accessibility: source.lang.swift.accessibility.public,
    key.name: "FooClassDerived",
    key.offset: 4031,
    key.length: 485,
    key.runtime_name: "_TtC4main15FooClassDerived",
    key.nameoffset: 4037,
    key.namelength: 15,
    key.bodyoffset: 4089,
    key.bodylength: 426,
    key.inheritedtypes: [
      {
        key.name: "FooClassBase"
      },
      {
        key.name: "FooProtocolDerived"
      }
    ],
    key.elements: [
      {
        key.kind: source.lang.swift.structure.elem.typeref,
        key.offset: 4055,
        key.length: 12
      },
      {
        key.kind: source.lang.swift.structure.elem.typeref,
        key.offset: 4069,
        key.length: 18
      }
    ],
    key.substructure: [
      {
        key.kind: source.lang.swift.decl.var.instance,
        key.accessibility: source.lang.swift.accessibility.public,
        key.setter_accessibility: source.lang.swift.accessibility.public,
        key.name: "fooProperty1",
        key.offset: 4106,
        key.length: 23,
        key.typename: "Int32",
        key.nameoffset: 4110,
        key.namelength: 12
      },
      {
        key.kind: source.lang.swift.decl.var.instance,
        key.accessibility: source.lang.swift.accessibility.public,
        key.setter_accessibility: source.lang.swift.accessibility.public,
        key.name: "fooProperty2",
        key.offset: 4141,
        key.length: 23,
        key.typename: "Int32",
        key.nameoffset: 4145,
        key.namelength: 12
      },
      {
        key.kind: source.lang.swift.decl.var.instance,
        key.accessibility: source.lang.swift.accessibility.public,
        key.setter_accessibility: source.lang.swift.accessibility.public,
        key.name: "fooProperty3",
        key.offset: 4176,
        key.length: 23,
        key.typename: "Int32",
        key.nameoffset: 4180,
        key.namelength: 12
      },
      {
        key.kind: source.lang.swift.decl.function.method.instance,
        key.accessibility: source.lang.swift.accessibility.public,
        key.name: "fooInstanceFunc0()",
        key.offset: 4293,
        key.length: 23,
        key.nameoffset: 4298,
        key.namelength: 18
      },
      {
        key.kind: source.lang.swift.decl.function.method.instance,
        key.accessibility: source.lang.swift.accessibility.public,
        key.name: "fooInstanceFunc1(_:)",
        key.offset: 4328,
        key.length: 31,
        key.nameoffset: 4333,
        key.namelength: 26,
        key.substructure: [
          {
            key.kind: source.lang.swift.decl.var.parameter,
            key.name: "a",
<<<<<<< HEAD
            key.offset: 4350,
            key.length: 1,
=======
            key.offset: 4354,
            key.length: 8,
>>>>>>> d56b8ba4
            key.typename: "Int32",
            key.nameoffset: 0,
            key.namelength: 0
          }
        ]
      },
      {
        key.kind: source.lang.swift.decl.function.method.instance,
        key.accessibility: source.lang.swift.accessibility.public,
        key.name: "fooInstanceFunc2(_:withB:)",
        key.offset: 4371,
        key.length: 47,
        key.nameoffset: 4376,
        key.namelength: 42,
        key.substructure: [
          {
            key.kind: source.lang.swift.decl.var.parameter,
            key.name: "a",
<<<<<<< HEAD
            key.offset: 4393,
            key.length: 1,
=======
            key.offset: 4397,
            key.length: 8,
>>>>>>> d56b8ba4
            key.typename: "Int32",
            key.nameoffset: 0,
            key.namelength: 0
          },
          {
            key.kind: source.lang.swift.decl.var.parameter,
            key.name: "b",
<<<<<<< HEAD
            key.offset: 4403,
            key.length: 7,
=======
            key.offset: 4407,
            key.length: 14,
>>>>>>> d56b8ba4
            key.typename: "Int32",
            key.nameoffset: 4403,
            key.namelength: 5
          }
        ]
      },
      {
        key.kind: source.lang.swift.decl.function.method.instance,
        key.accessibility: source.lang.swift.accessibility.public,
        key.name: "fooBaseInstanceFuncOverridden()",
        key.offset: 4435,
        key.length: 36,
        key.nameoffset: 4440,
        key.namelength: 31
      },
      {
        key.kind: source.lang.swift.decl.function.method.class,
        key.accessibility: source.lang.swift.accessibility.public,
        key.name: "fooClassFunc0()",
        key.offset: 4488,
        key.length: 26,
        key.nameoffset: 4499,
        key.namelength: 15
      }
    ]
  },
  {
    key.kind: source.lang.swift.decl.var.global,
    key.accessibility: source.lang.swift.accessibility.public,
    key.setter_accessibility: source.lang.swift.accessibility.public,
    key.name: "FOO_MACRO_1",
    key.offset: 4557,
    key.length: 22,
    key.typename: "Int32",
    key.nameoffset: 4561,
    key.namelength: 11
  },
  {
    key.kind: source.lang.swift.decl.var.global,
    key.accessibility: source.lang.swift.accessibility.public,
    key.setter_accessibility: source.lang.swift.accessibility.public,
    key.name: "FOO_MACRO_2",
    key.offset: 4595,
    key.length: 22,
    key.typename: "Int32",
    key.nameoffset: 4599,
    key.namelength: 11
  },
  {
    key.kind: source.lang.swift.decl.var.global,
    key.accessibility: source.lang.swift.accessibility.public,
    key.setter_accessibility: source.lang.swift.accessibility.public,
    key.name: "FOO_MACRO_3",
    key.offset: 4633,
    key.length: 22,
    key.typename: "Int32",
    key.nameoffset: 4637,
    key.namelength: 11
  },
  {
    key.kind: source.lang.swift.decl.var.global,
    key.accessibility: source.lang.swift.accessibility.public,
    key.setter_accessibility: source.lang.swift.accessibility.public,
    key.name: "FOO_MACRO_4",
    key.offset: 4710,
    key.length: 23,
    key.typename: "UInt32",
    key.nameoffset: 4714,
    key.namelength: 11
  },
  {
    key.kind: source.lang.swift.decl.var.global,
    key.accessibility: source.lang.swift.accessibility.public,
    key.setter_accessibility: source.lang.swift.accessibility.public,
    key.name: "FOO_MACRO_5",
    key.offset: 4749,
    key.length: 23,
    key.typename: "UInt64",
    key.nameoffset: 4753,
    key.namelength: 11
  },
  {
    key.kind: source.lang.swift.decl.var.global,
    key.accessibility: source.lang.swift.accessibility.public,
    key.setter_accessibility: source.lang.swift.accessibility.public,
    key.name: "FOO_MACRO_REDEF_1",
    key.offset: 4789,
    key.length: 28,
    key.typename: "Int32",
    key.nameoffset: 4793,
    key.namelength: 17
  },
  {
    key.kind: source.lang.swift.decl.var.global,
    key.accessibility: source.lang.swift.accessibility.public,
    key.setter_accessibility: source.lang.swift.accessibility.public,
    key.name: "FOO_MACRO_REDEF_2",
    key.offset: 4834,
    key.length: 28,
    key.typename: "Int32",
    key.nameoffset: 4838,
    key.namelength: 17
  },
  {
    key.kind: source.lang.swift.decl.function.free,
    key.accessibility: source.lang.swift.accessibility.public,
    key.name: "theLastDeclInFoo()",
    key.offset: 4879,
    key.length: 23,
    key.nameoffset: 4884,
    key.namelength: 18
  },
  {
    key.kind: source.lang.swift.decl.function.free,
    key.accessibility: source.lang.swift.accessibility.public,
    key.name: "_internalTopLevelFunc()",
    key.offset: 4911,
    key.length: 28,
    key.nameoffset: 4916,
    key.namelength: 23
  },
  {
    key.kind: source.lang.swift.decl.struct,
    key.accessibility: source.lang.swift.accessibility.public,
    key.name: "_InternalStruct",
    key.offset: 4948,
    key.length: 94,
    key.nameoffset: 4955,
    key.namelength: 15,
    key.bodyoffset: 4972,
    key.bodylength: 69,
    key.substructure: [
      {
        key.kind: source.lang.swift.decl.var.instance,
        key.accessibility: source.lang.swift.accessibility.public,
        key.setter_accessibility: source.lang.swift.accessibility.public,
        key.name: "x",
        key.offset: 4984,
        key.length: 12,
        key.typename: "Int32",
        key.nameoffset: 4988,
        key.namelength: 1
      },
      {
        key.kind: source.lang.swift.decl.function.method.instance,
        key.accessibility: source.lang.swift.accessibility.public,
        key.name: "init()",
        key.offset: 5008,
        key.length: 6,
        key.nameoffset: 5008,
        key.namelength: 6
      },
      {
        key.kind: source.lang.swift.decl.function.method.instance,
        key.accessibility: source.lang.swift.accessibility.public,
        key.name: "init(x:)",
        key.offset: 5026,
        key.length: 14,
        key.nameoffset: 5026,
        key.namelength: 14,
        key.substructure: [
          {
            key.kind: source.lang.swift.decl.var.parameter,
            key.name: "x",
<<<<<<< HEAD
            key.offset: 5031,
            key.length: 1,
=======
            key.offset: 5035,
            key.length: 8,
>>>>>>> d56b8ba4
            key.typename: "Int32",
            key.nameoffset: 5031,
            key.namelength: 1
          }
        ]
      }
    ]
  },
  {
    key.kind: source.lang.swift.decl.extension,
    key.name: "FooClassBase",
    key.offset: 5044,
    key.length: 73,
    key.nameoffset: 5054,
    key.namelength: 12,
    key.bodyoffset: 5068,
    key.bodylength: 48,
    key.substructure: [
      {
        key.kind: source.lang.swift.decl.function.method.instance,
        key.accessibility: source.lang.swift.accessibility.public,
        key.name: "_internalMeth1()",
        key.offset: 5080,
        key.length: 35,
        key.nameoffset: 5085,
        key.namelength: 16
      }
    ]
  },
  {
    key.kind: source.lang.swift.decl.extension,
    key.name: "FooClassBase",
    key.offset: 5164,
    key.length: 121,
    key.nameoffset: 5174,
    key.namelength: 12,
    key.bodyoffset: 5188,
    key.bodylength: 96,
    key.substructure: [
      {
        key.kind: source.lang.swift.decl.function.method.instance,
        key.accessibility: source.lang.swift.accessibility.public,
        key.name: "_internalMeth2()",
        key.offset: 5200,
        key.length: 35,
        key.nameoffset: 5205,
        key.namelength: 16
      },
      {
        key.kind: source.lang.swift.decl.function.method.instance,
        key.accessibility: source.lang.swift.accessibility.public,
        key.name: "nonInternalMeth()",
        key.offset: 5247,
        key.length: 36,
        key.nameoffset: 5252,
        key.namelength: 17
      }
    ]
  },
  {
    key.kind: source.lang.swift.decl.extension,
    key.name: "FooClassBase",
    key.offset: 5287,
    key.length: 73,
    key.nameoffset: 5297,
    key.namelength: 12,
    key.bodyoffset: 5311,
    key.bodylength: 48,
    key.substructure: [
      {
        key.kind: source.lang.swift.decl.function.method.instance,
        key.accessibility: source.lang.swift.accessibility.public,
        key.name: "_internalMeth3()",
        key.offset: 5323,
        key.length: 35,
        key.nameoffset: 5328,
        key.namelength: 16
      }
    ]
  },
  {
    key.kind: source.lang.swift.decl.protocol,
    key.accessibility: source.lang.swift.accessibility.public,
    key.name: "_InternalProt",
    key.offset: 5369,
    key.length: 26,
    key.runtime_name: "_TtP4main13_InternalProt_",
    key.nameoffset: 5378,
    key.namelength: 13,
    key.bodyoffset: 5393,
    key.bodylength: 1
  },
  {
    key.kind: source.lang.swift.decl.class,
    key.accessibility: source.lang.swift.accessibility.public,
    key.name: "ClassWithInternalProt",
    key.offset: 5404,
    key.length: 47,
    key.runtime_name: "_TtC4main21ClassWithInternalProt",
    key.nameoffset: 5410,
    key.namelength: 21,
    key.bodyoffset: 5449,
    key.bodylength: 1,
    key.inheritedtypes: [
      {
        key.name: "_InternalProt"
      }
    ],
    key.elements: [
      {
        key.kind: source.lang.swift.structure.elem.typeref,
        key.offset: 5434,
        key.length: 13
      }
    ]
  },
  {
    key.kind: source.lang.swift.decl.class,
    key.accessibility: source.lang.swift.accessibility.public,
    key.name: "FooClassPropertyOwnership",
    key.offset: 5460,
    key.length: 355,
    key.runtime_name: "_TtC4main25FooClassPropertyOwnership",
    key.nameoffset: 5466,
    key.namelength: 25,
    key.bodyoffset: 5508,
    key.bodylength: 306,
    key.inheritedtypes: [
      {
        key.name: "FooClassBase"
      }
    ],
    key.elements: [
      {
        key.kind: source.lang.swift.structure.elem.typeref,
        key.offset: 5494,
        key.length: 12
      }
    ],
    key.substructure: [
      {
        key.kind: source.lang.swift.decl.var.instance,
        key.accessibility: source.lang.swift.accessibility.public,
        key.setter_accessibility: source.lang.swift.accessibility.public,
        key.name: "assignable",
        key.offset: 5536,
        key.length: 26,
        key.typename: "AnyObject!",
        key.nameoffset: 5540,
        key.namelength: 10,
        key.attributes: [
          {
            key.attribute: source.decl.attribute.weak
          }
        ]
      },
      {
        key.kind: source.lang.swift.decl.var.instance,
        key.accessibility: source.lang.swift.accessibility.public,
        key.setter_accessibility: source.lang.swift.accessibility.public,
        key.name: "unsafeAssignable",
        key.offset: 5590,
        key.length: 32,
        key.typename: "AnyObject!",
        key.nameoffset: 5594,
        key.namelength: 16,
        key.attributes: [
          {
            key.attribute: source.decl.attribute.weak
          }
        ]
      },
      {
        key.kind: source.lang.swift.decl.var.instance,
        key.accessibility: source.lang.swift.accessibility.public,
        key.setter_accessibility: source.lang.swift.accessibility.public,
        key.name: "retainable",
        key.offset: 5634,
        key.length: 26,
        key.typename: "AnyObject!",
        key.nameoffset: 5638,
        key.namelength: 10
      },
      {
        key.kind: source.lang.swift.decl.var.instance,
        key.accessibility: source.lang.swift.accessibility.public,
        key.setter_accessibility: source.lang.swift.accessibility.public,
        key.name: "strongRef",
        key.offset: 5672,
        key.length: 25,
        key.typename: "AnyObject!",
        key.nameoffset: 5676,
        key.namelength: 9
      },
      {
        key.kind: source.lang.swift.decl.var.instance,
        key.accessibility: source.lang.swift.accessibility.public,
        key.setter_accessibility: source.lang.swift.accessibility.public,
        key.name: "copyable",
        key.offset: 5720,
        key.length: 24,
        key.typename: "AnyObject!",
        key.nameoffset: 5724,
        key.namelength: 8,
        key.attributes: [
          {
            key.attribute: source.decl.attribute.NSCopying
          }
        ]
      },
      {
        key.kind: source.lang.swift.decl.var.instance,
        key.accessibility: source.lang.swift.accessibility.public,
        key.setter_accessibility: source.lang.swift.accessibility.public,
        key.name: "weakRef",
        key.offset: 5761,
        key.length: 23,
        key.typename: "AnyObject!",
        key.nameoffset: 5765,
        key.namelength: 7,
        key.attributes: [
          {
            key.attribute: source.decl.attribute.weak
          }
        ]
      },
      {
        key.kind: source.lang.swift.decl.var.instance,
        key.accessibility: source.lang.swift.accessibility.public,
        key.setter_accessibility: source.lang.swift.accessibility.public,
        key.name: "scalar",
        key.offset: 5796,
        key.length: 17,
        key.typename: "Int32",
        key.nameoffset: 5800,
        key.namelength: 6
      }
    ]
  },
  {
    key.kind: source.lang.swift.decl.class,
    key.accessibility: source.lang.swift.accessibility.public,
    key.name: "FooUnavailableMembers",
    key.offset: 5824,
    key.length: 339,
    key.runtime_name: "_TtC4main21FooUnavailableMembers",
    key.nameoffset: 5830,
    key.namelength: 21,
    key.bodyoffset: 5868,
    key.bodylength: 294,
    key.inheritedtypes: [
      {
        key.name: "FooClassBase"
      }
    ],
    key.elements: [
      {
        key.kind: source.lang.swift.structure.elem.typeref,
        key.offset: 5854,
        key.length: 12
      }
    ],
    key.substructure: [
      {
        key.kind: source.lang.swift.decl.function.method.instance,
        key.accessibility: source.lang.swift.accessibility.public,
        key.name: "init(int:)",
        key.offset: 5892,
        key.length: 19,
        key.nameoffset: 5892,
        key.namelength: 19,
        key.attributes: [
          {
            key.attribute: source.decl.attribute.convenience
          }
        ],
        key.substructure: [
          {
            key.kind: source.lang.swift.decl.var.parameter,
            key.name: "i",
<<<<<<< HEAD
            key.offset: 5898,
            key.length: 5,
=======
            key.offset: 5902,
            key.length: 12,
>>>>>>> d56b8ba4
            key.typename: "Int32",
            key.nameoffset: 5898,
            key.namelength: 3
          }
        ]
      },
      {
        key.kind: source.lang.swift.decl.function.method.instance,
        key.accessibility: source.lang.swift.accessibility.public,
        key.name: "deprecated()",
        key.offset: 5971,
        key.length: 17,
        key.nameoffset: 5976,
        key.namelength: 12,
        key.attributes: [
          {
            key.attribute: source.decl.attribute.available
          }
        ]
      },
      {
        key.kind: source.lang.swift.decl.function.method.instance,
        key.accessibility: source.lang.swift.accessibility.public,
        key.name: "availabilityIntroduced()",
        key.offset: 6033,
        key.length: 29,
        key.nameoffset: 6038,
        key.namelength: 24,
        key.attributes: [
          {
            key.attribute: source.decl.attribute.available
          }
        ]
      },
      {
        key.kind: source.lang.swift.decl.function.method.instance,
        key.accessibility: source.lang.swift.accessibility.public,
        key.name: "availabilityIntroducedMsg()",
        key.offset: 6129,
        key.length: 32,
        key.nameoffset: 6134,
        key.namelength: 27,
        key.attributes: [
          {
            key.attribute: source.decl.attribute.available
          }
        ]
      }
    ]
  },
  {
    key.kind: source.lang.swift.decl.function.free,
    key.accessibility: source.lang.swift.accessibility.public,
    key.name: "FooCFTypeRelease(_:)",
    key.offset: 6218,
    key.length: 38,
    key.nameoffset: 6223,
    key.namelength: 33,
    key.substructure: [
      {
        key.kind: source.lang.swift.decl.var.parameter,
<<<<<<< HEAD
        key.offset: 6240,
        key.length: 1,
=======
        key.offset: 6245,
        key.length: 15,
>>>>>>> d56b8ba4
        key.typename: "FooCFTypeRef",
        key.nameoffset: 0,
        key.namelength: 0
      }
    ]
  },
  {
    key.kind: source.lang.swift.decl.class,
    key.accessibility: source.lang.swift.accessibility.public,
    key.name: "FooOverlayClassBase",
    key.offset: 6264,
    key.length: 49,
    key.runtime_name: "_TtC4main19FooOverlayClassBase",
    key.nameoffset: 6270,
    key.namelength: 19,
    key.bodyoffset: 6291,
    key.bodylength: 21,
    key.substructure: [
      {
        key.kind: source.lang.swift.decl.function.method.instance,
        key.accessibility: source.lang.swift.accessibility.public,
        key.name: "f()",
        key.offset: 6303,
        key.length: 8,
        key.nameoffset: 6308,
        key.namelength: 3
      }
    ]
  },
  {
    key.kind: source.lang.swift.decl.class,
    key.accessibility: source.lang.swift.accessibility.public,
    key.name: "FooOverlayClassDerived",
    key.offset: 6322,
    key.length: 87,
    key.runtime_name: "_TtC4main22FooOverlayClassDerived",
    key.nameoffset: 6328,
    key.namelength: 22,
    key.bodyoffset: 6378,
    key.bodylength: 30,
    key.inheritedtypes: [
      {
        key.name: "Foo.FooOverlayClassBase"
      }
    ],
    key.elements: [
      {
        key.kind: source.lang.swift.structure.elem.typeref,
        key.offset: 6353,
        key.length: 23
      }
    ],
    key.substructure: [
      {
        key.kind: source.lang.swift.decl.function.method.instance,
        key.accessibility: source.lang.swift.accessibility.public,
        key.name: "f()",
        key.offset: 6399,
        key.length: 8,
        key.nameoffset: 6404,
        key.namelength: 3,
        key.attributes: [
          {
            key.attribute: source.decl.attribute.override
          }
        ]
      }
    ]
  }
]<|MERGE_RESOLUTION|>--- conflicted
+++ resolved
@@ -4179,13 +4179,8 @@
           {
             key.kind: source.lang.swift.decl.var.parameter,
             key.name: "rawValue",
-<<<<<<< HEAD
             key.offset: 1191,
-            key.length: 8,
-=======
-            key.offset: 1195,
             key.length: 13,
->>>>>>> d56b8ba4
             key.typename: "Int",
             key.nameoffset: 1191,
             key.namelength: 8
@@ -4270,13 +4265,8 @@
           {
             key.kind: source.lang.swift.decl.var.parameter,
             key.name: "x",
-<<<<<<< HEAD
             key.offset: 1494,
-            key.length: 1,
-=======
-            key.offset: 1498,
             key.length: 8,
->>>>>>> d56b8ba4
             key.typename: "Int32",
             key.nameoffset: 1494,
             key.namelength: 1
@@ -4284,13 +4274,8 @@
           {
             key.kind: source.lang.swift.decl.var.parameter,
             key.name: "y",
-<<<<<<< HEAD
             key.offset: 1504,
-            key.length: 1,
-=======
-            key.offset: 1508,
             key.length: 9,
->>>>>>> d56b8ba4
             key.typename: "Double",
             key.nameoffset: 1504,
             key.namelength: 1
@@ -4353,13 +4338,8 @@
           {
             key.kind: source.lang.swift.decl.var.parameter,
             key.name: "x",
-<<<<<<< HEAD
             key.offset: 1628,
-            key.length: 1,
-=======
-            key.offset: 1632,
             key.length: 8,
->>>>>>> d56b8ba4
             key.typename: "Int32",
             key.nameoffset: 1628,
             key.namelength: 1
@@ -4367,13 +4347,8 @@
           {
             key.kind: source.lang.swift.decl.var.parameter,
             key.name: "y",
-<<<<<<< HEAD
             key.offset: 1638,
-            key.length: 1,
-=======
-            key.offset: 1642,
             key.length: 9,
->>>>>>> d56b8ba4
             key.typename: "Double",
             key.nameoffset: 1638,
             key.namelength: 1
@@ -4436,13 +4411,8 @@
           {
             key.kind: source.lang.swift.decl.var.parameter,
             key.name: "x",
-<<<<<<< HEAD
             key.offset: 1817,
-            key.length: 1,
-=======
-            key.offset: 1821,
             key.length: 8,
->>>>>>> d56b8ba4
             key.typename: "Int32",
             key.nameoffset: 1817,
             key.namelength: 1
@@ -4450,13 +4420,8 @@
           {
             key.kind: source.lang.swift.decl.var.parameter,
             key.name: "y",
-<<<<<<< HEAD
             key.offset: 1827,
-            key.length: 1,
-=======
-            key.offset: 1831,
             key.length: 9,
->>>>>>> d56b8ba4
             key.typename: "Double",
             key.nameoffset: 1827,
             key.namelength: 1
@@ -4488,13 +4453,8 @@
       {
         key.kind: source.lang.swift.decl.var.parameter,
         key.name: "a",
-<<<<<<< HEAD
         key.offset: 2011,
-        key.length: 1,
-=======
-        key.offset: 2015,
         key.length: 8,
->>>>>>> d56b8ba4
         key.typename: "Int32",
         key.nameoffset: 0,
         key.namelength: 0
@@ -4512,13 +4472,8 @@
     key.substructure: [
       {
         key.kind: source.lang.swift.decl.var.parameter,
-<<<<<<< HEAD
         key.offset: 2066,
-        key.length: 1,
-=======
-        key.offset: 2070,
         key.length: 8,
->>>>>>> d56b8ba4
         key.typename: "Int32",
         key.nameoffset: 0,
         key.namelength: 0
@@ -4537,13 +4492,8 @@
       {
         key.kind: source.lang.swift.decl.var.parameter,
         key.name: "a",
-<<<<<<< HEAD
         key.offset: 2106,
-        key.length: 1,
-=======
-        key.offset: 2110,
         key.length: 8,
->>>>>>> d56b8ba4
         key.typename: "Int32",
         key.nameoffset: 0,
         key.namelength: 0
@@ -4551,13 +4501,8 @@
       {
         key.kind: source.lang.swift.decl.var.parameter,
         key.name: "b",
-<<<<<<< HEAD
         key.offset: 2116,
-        key.length: 3,
-=======
-        key.offset: 2120,
         key.length: 10,
->>>>>>> d56b8ba4
         key.typename: "Float",
         key.nameoffset: 0,
         key.namelength: 0
@@ -4565,13 +4510,8 @@
       {
         key.kind: source.lang.swift.decl.var.parameter,
         key.name: "c",
-<<<<<<< HEAD
         key.offset: 2128,
-        key.length: 3,
-=======
-        key.offset: 2132,
         key.length: 11,
->>>>>>> d56b8ba4
         key.typename: "Double",
         key.nameoffset: 0,
         key.namelength: 0
@@ -4579,13 +4519,8 @@
       {
         key.kind: source.lang.swift.decl.var.parameter,
         key.name: "d",
-<<<<<<< HEAD
         key.offset: 2141,
-        key.length: 3,
-=======
-        key.offset: 2145,
         key.length: 32,
->>>>>>> d56b8ba4
         key.typename: "UnsafeMutablePointer<Int32>",
         key.nameoffset: 0,
         key.namelength: 0
@@ -4604,13 +4539,8 @@
       {
         key.kind: source.lang.swift.decl.var.parameter,
         key.name: "blk",
-<<<<<<< HEAD
         key.offset: 2261,
-        key.length: 3,
-=======
-        key.offset: 2265,
         key.length: 24,
->>>>>>> d56b8ba4
         key.typename: "((Float) -> Int32)!",
         key.nameoffset: 0,
         key.namelength: 0
@@ -4629,13 +4559,8 @@
       {
         key.kind: source.lang.swift.decl.var.parameter,
         key.name: "fptr",
-<<<<<<< HEAD
         key.offset: 2327,
-        key.length: 4,
-=======
-        key.offset: 2331,
         key.length: 40,
->>>>>>> d56b8ba4
         key.typename: "(@convention(c) (Float) -> Int32)!",
         key.nameoffset: 0,
         key.namelength: 0
@@ -4727,13 +4652,8 @@
       {
         key.kind: source.lang.swift.decl.var.parameter,
         key.name: "a",
-<<<<<<< HEAD
         key.offset: 3001,
-        key.length: 1,
-=======
-        key.offset: 3005,
         key.length: 8,
->>>>>>> d56b8ba4
         key.typename: "Int32",
         key.nameoffset: 0,
         key.namelength: 0
@@ -4885,13 +4805,8 @@
           {
             key.kind: source.lang.swift.decl.var.parameter,
             key.name: "anObject",
-<<<<<<< HEAD
             key.offset: 3790,
-            key.length: 8,
-=======
-            key.offset: 3794,
             key.length: 20,
->>>>>>> d56b8ba4
             key.typename: "AnyObject!",
             key.nameoffset: 0,
             key.namelength: 0
@@ -4924,13 +4839,8 @@
           {
             key.kind: source.lang.swift.decl.var.parameter,
             key.name: "f",
-<<<<<<< HEAD
             key.offset: 3877,
-            key.length: 7,
-=======
-            key.offset: 3881,
             key.length: 14,
->>>>>>> d56b8ba4
             key.typename: "Float",
             key.nameoffset: 3877,
             key.namelength: 5
@@ -5043,13 +4953,8 @@
           {
             key.kind: source.lang.swift.decl.var.parameter,
             key.name: "a",
-<<<<<<< HEAD
             key.offset: 4350,
-            key.length: 1,
-=======
-            key.offset: 4354,
             key.length: 8,
->>>>>>> d56b8ba4
             key.typename: "Int32",
             key.nameoffset: 0,
             key.namelength: 0
@@ -5068,13 +4973,8 @@
           {
             key.kind: source.lang.swift.decl.var.parameter,
             key.name: "a",
-<<<<<<< HEAD
             key.offset: 4393,
-            key.length: 1,
-=======
-            key.offset: 4397,
             key.length: 8,
->>>>>>> d56b8ba4
             key.typename: "Int32",
             key.nameoffset: 0,
             key.namelength: 0
@@ -5082,13 +4982,8 @@
           {
             key.kind: source.lang.swift.decl.var.parameter,
             key.name: "b",
-<<<<<<< HEAD
             key.offset: 4403,
-            key.length: 7,
-=======
-            key.offset: 4407,
             key.length: 14,
->>>>>>> d56b8ba4
             key.typename: "Int32",
             key.nameoffset: 4403,
             key.namelength: 5
@@ -5253,13 +5148,8 @@
           {
             key.kind: source.lang.swift.decl.var.parameter,
             key.name: "x",
-<<<<<<< HEAD
             key.offset: 5031,
-            key.length: 1,
-=======
-            key.offset: 5035,
             key.length: 8,
->>>>>>> d56b8ba4
             key.typename: "Int32",
             key.nameoffset: 5031,
             key.namelength: 1
@@ -5540,13 +5430,8 @@
           {
             key.kind: source.lang.swift.decl.var.parameter,
             key.name: "i",
-<<<<<<< HEAD
             key.offset: 5898,
-            key.length: 5,
-=======
-            key.offset: 5902,
             key.length: 12,
->>>>>>> d56b8ba4
             key.typename: "Int32",
             key.nameoffset: 5898,
             key.namelength: 3
@@ -5608,13 +5493,8 @@
     key.substructure: [
       {
         key.kind: source.lang.swift.decl.var.parameter,
-<<<<<<< HEAD
         key.offset: 6240,
-        key.length: 1,
-=======
-        key.offset: 6245,
         key.length: 15,
->>>>>>> d56b8ba4
         key.typename: "FooCFTypeRef",
         key.nameoffset: 0,
         key.namelength: 0
