#===--- build-presets.ini - Option presets for building Swift --------------===#
#
## This source file is part of the Swift.org open source project
##
## Copyright (c) 2014 - 2017 Apple Inc. and the Swift project authors
## Licensed under Apache License v2.0 with Runtime Library Exception
##
## See https://swift.org/LICENSE.txt for license information
## See https://swift.org/CONTRIBUTORS.txt for the list of Swift project authors
#
#===------------------------------------------------------------------------===#

#===------------------------------------------------------------------------===#
# Buildbots for Darwin OSes
#===------------------------------------------------------------------------===#
[preset: mixin_buildbot_install_components]
dash-dash

swift-install-components=compiler;clang-builtin-headers;stdlib;sdk-overlay;parser-lib;editor-integration;tools;testsuite-tools;sourcekit-xpc-service;swift-remote-mirror;swift-remote-mirror-headers;


[preset: mixin_buildbot_trunk_base]
# Build standard library and SDK overlay for iOS device and simulator.
ios
tvos
watchos
test
validation-test
lit-args=-v
compiler-vendor=apple

dash-dash

verbose-build
build-ninja

# Build static standard library because it is used
# to build external projects.
build-swift-static-stdlib
build-swift-static-sdk-overlay
build-swift-stdlib-unittest-extra

install-swift

# Path to the root of the installation filesystem.
install-destdir=%(install_destdir)s

# Path to the .tar.gz package we would create.
installable-package=%(installable_package)s

# If someone uses this for incremental builds, force reconfiguration.
reconfigure

[preset: buildbot,tools=RA,stdlib=RD,test=no]
mixin-preset=
    mixin_buildbot_trunk_base
    mixin_buildbot_install_components

# Build Release without debug info, because it is faster to build.
release
assertions

dash-dash

swift-stdlib-build-type=RelWithDebInfo
swift-stdlib-enable-assertions=false

# Disable osx tests.
skip-test-osx

# Disable non-x86.
skip-build-ios
skip-test-ios
skip-build-tvos
skip-test-tvos
skip-build-watchos
skip-test-watchos
stdlib-deployment-targets=macosx-x86_64
swift-primary-variant-sdk=OSX
swift-primary-variant-arch=x86_64

[preset: mixin_buildbot_tools_RA_stdlib_RDA]
mixin-preset=
    mixin_buildbot_trunk_base
    mixin_buildbot_install_components

# Build Release without debug info, because it is faster to build.
release
assertions
# Also run tests in optimized modes.
test-optimized
test-optimize-for-size

dash-dash

swift-stdlib-build-type=RelWithDebInfo
swift-stdlib-enable-assertions=true

# This is a release non-incremental build. Run sil-verify-all.
sil-verify-all

[preset: mixin_buildbot_tools_RDA_stdlib_RDA]
mixin-preset=
    mixin_buildbot_trunk_base
    mixin_buildbot_install_components

# Build Release without debug info, because it is faster to build.
release-debuginfo
assertions
# Also run tests in optimized modes.
test-optimized

dash-dash

swift-stdlib-build-type=RelWithDebInfo
swift-stdlib-enable-assertions=true

# This is a release non-incremental build. Run sil-verify-all.
sil-verify-all

[preset: mixin_buildbot_tools_RA_stdlib_RD]
mixin-preset=
    mixin_buildbot_trunk_base
    mixin_buildbot_install_components

# Build Release without debug info, because it is faster to build.
release
assertions
# Also run tests in optimized modes.
test-optimized
test-optimize-for-size

dash-dash

swift-stdlib-build-type=RelWithDebInfo
swift-stdlib-enable-assertions=false

[preset: mixin_buildbot_tools_R_stdlib_RD]
mixin-preset=
    mixin_buildbot_trunk_base
    mixin_buildbot_install_components

# Build Release without debug info, because it is faster to build.
release
no-assertions

dash-dash

swift-stdlib-build-type=RelWithDebInfo
swift-stdlib-enable-assertions=false

[preset: mixin_buildbot_tools_RA_stdlib_DA]
mixin-preset=
    mixin_buildbot_trunk_base
    mixin_buildbot_install_components

# Build Release without debug info, because it is faster to build.
release
assertions

dash-dash

swift-stdlib-build-type=Debug
swift-stdlib-enable-assertions=true


[preset: buildbot,tools=RA,stdlib=DA]
mixin-preset=
    mixin_buildbot_tools_RA_stdlib_DA

dash-dash

# Don't run host tests for iOS, tvOS and watchOS platforms to make the build
# faster.
skip-test-ios-host
skip-test-tvos-host
skip-test-watchos-host

[preset: buildbot,tools=RA,stdlib=RD]
mixin-preset=
    mixin_buildbot_tools_RA_stdlib_RD

dash-dash

# Don't run host tests for iOS, tvOS and watchOS platforms to make the build
# faster.
skip-test-ios-host
skip-test-tvos-host
skip-test-watchos-host

[preset: buildbot,tools=RA,stdlib=RD,single-thread]
mixin-preset=
    mixin_buildbot_tools_RA_stdlib_RD

dash-dash

# Enable non-atomic build of the stdlib
swift-stdlib-use-nonatomic-rc=true

# Don't run host tests for iOS, tvOS and watchOS platforms to make the build
# faster.
skip-test-ios-host
skip-test-tvos-host
skip-test-watchos-host

[preset: buildbot,tools=R,stdlib=RD]
mixin-preset=
    mixin_buildbot_tools_R_stdlib_RD

dash-dash

# Don't run host tests for iOS, tvOS and watchOS platforms to make the build
# faster.
skip-test-ios-host
skip-test-tvos-host
skip-test-watchos-host
check-incremental-compilation


[preset: buildbot,tools=RA,stdlib=RDA]
mixin-preset=
    mixin_buildbot_tools_RA_stdlib_RDA

dash-dash

# Don't run host tests for iOS, tvOS and watchOS platforms to make the build
# faster.
skip-test-ios-host
skip-test-tvos-host
skip-test-watchos-host


[preset: buildbot,tools=RA,stdlib=RDA,long_test]
mixin-preset=
    mixin_buildbot_tools_RA_stdlib_RDA

test=0
validation-test=0
long-test=1
stress-test=1
test-optimized=0


[preset: buildbot,tools=RA-flto,stdlib=RDA]
mixin-preset=
    mixin_buildbot_tools_RA_stdlib_RDA

lto

dash-dash

build-swift-static-stdlib
build-swift-static-sdk-overlay

# Don't run host tests for iOS, tvOS and watchOS platforms to make the build
# faster.
skip-test-ios-host
skip-test-tvos-host
skip-test-watchos-host

[preset: buildbot,tools=RDA-flto,stdlib=RDA]
mixin-preset=
    mixin_buildbot_tools_RDA_stdlib_RDA

lto

dash-dash

build-swift-static-stdlib
build-swift-static-sdk-overlay

# Don't run host tests for iOS, tvOS and watchOS platforms to make the build
# faster.
skip-test-ios-host
skip-test-tvos-host
skip-test-watchos-host

[preset: buildbot,tools=RA,stdlib=RDA,sil-ownership]
mixin-preset=
    buildbot,tools=RA,stdlib=RDA
build-subdir=Ninja-ReleaseAssert+stdlib-RelWithDebInfo+sil-ownership
enable-sil-ownership
dash-dash

# This is a mixin preset which builds and smoke-tests lldb.
[preset: lldb-smoketest,tools=RA]
# Build LLDB
lldb

dash-dash

# Use the system debugserver to run the lldb swift tests
lldb-no-debugserver
lldb-use-system-debugserver
lldb-build-type=Release
lldb-test-swift-only
lldb-assertions

#===------------------------------------------------------------------------===#
# Incremental buildbots for Darwin OSes
#===------------------------------------------------------------------------===#

[preset: buildbot_incremental_base]
test
validation-test
lit-args=-v

compiler-vendor=apple

dash-dash

# On buildbots, always force a reconfiguration to make sure we pick up changes
# in the build-script and build-presets.ini.
reconfigure

verbose-build
build-ninja

build-swift-stdlib-unittest-extra


[preset: buildbot_incremental_base_all_platforms]
mixin-preset=buildbot_incremental_base

# Build standard library and SDK overlay for iOS device and simulator.

ios
tvos
watchos

[preset: buildbot_incremental,tools=RA,stdlib=RA]
mixin-preset=buildbot_incremental_base_all_platforms

build-subdir=buildbot_incremental

# Build Release without debug info, because it is faster to build.
release
assertions

# Build llbuild & swiftpm here
llbuild
swiftpm
indexstore-db
sourcekit-lsp

# Build Playground support
playgroundsupport

dash-dash

# Only run OS X tests to make the build cycle faster.
# We still build the iOS standard library though -- it is free given the
# parallelism.
skip-test-ios
skip-test-tvos
skip-test-watchos

install-swift
install-llbuild
install-swiftpm

[preset: buildbot_incremental,tools=RA,stdlib=RA,xcode]
mixin-preset=buildbot_incremental,tools=RA,stdlib=RA
build-subdir=buildbot_incremental_xcode

xcode
dash-dash
# We do not support building cross compiled stdlibs on OS X with Xcode. So only
# build the OS X SDK.
skip-build-ios
skip-test-ios
skip-build-tvos
skip-test-tvos
skip-build-watchos
skip-test-watchos
stdlib-deployment-targets=macosx-x86_64
swift-primary-variant-sdk=OSX
swift-primary-variant-arch=x86_64
skip-build-llbuild
skip-test-llbuild
skip-build-swiftpm
skip-test-swiftpm
skip-build-playgroundsupport
skip-test-playgroundsupport

# This preset is used by CI to test swift-corelibs-xctest.
[preset: buildbot_incremental,tools=RA,stdlib=RA,XCTest]
# We don't use buildbot_incremental_base_all_platforms because we don't need to
# build for iOS/tvOS.
mixin-preset=buildbot_incremental_base

# Build and test XCTest. On Linux, the build script is aware of the dependency
# on Foundation, so that is built as well. On OS X, Foundation is built as part
# of the XCTest Xcode project.
xctest

dash-dash

# This preset is meant to test XCTest, not Swift or Foundation. We don't
# want stochastic failures in those test suites to prevent XCTest tests from
# being run.
skip-test-cmark
skip-test-swift
skip-test-libdispatch
skip-test-foundation

# This preset may be used by swift-corelibs-xctest contributors when building
# locally. It takes less time than the CI preset, but is less reliable at
# clearing out cached build products.
[preset: corelibs-xctest]
release
assertions
xctest
test

dash-dash

skip-test-cmark
skip-test-swift
skip-test-foundation
skip-build-benchmarks

[preset: buildbot_incremental_asan,tools=RDA,stdlib=RDA]
mixin-preset=buildbot_incremental_base_all_platforms

build-subdir=buildbot_incremental_asan

# Build Release with debug info, so that we can symbolicate backtraces.
release-debuginfo
assertions

dash-dash

# FIXME: Swift/ASan does not support iOS yet.
skip-build-ios
skip-test-ios

# FIXME: Swift/ASan does not support tvos yet.
skip-build-tvos
skip-test-tvos

# FIXME: Swift/ASan does not support watchos yet.
skip-build-watchos
skip-test-watchos

enable-asan

[preset: buildbot_incremental_tsan,tools=RDA,stdlib=RDA]
mixin-preset=buildbot_incremental_base_all_platforms

build-subdir=buildbot_incremental_tsan

# Build Release with debug info, so that we can symbolicate backtraces.
release-debuginfo
assertions
enable-tsan

dash-dash

skip-build-ios
skip-test-ios
skip-build-tvos
skip-test-tvos
skip-build-watchos
skip-test-watchos

[preset: buildbot_incremental_asan_ubsan,tools=RDA,stdlib=RDA]
mixin-preset=buildbot_incremental_base_all_platforms

build-subdir=buildbot_incremental_asan_ubsan

# Build Release with debug info, so that we can symbolicate backtraces.
release-debuginfo
assertions

dash-dash

# FIXME: Swift/UBSan does not support mac os x yet.
skip-build-osx
skip-test-osx

# FIXME: Swift/ASan does not support iOS yet.
skip-build-ios
skip-test-ios

# FIXME: Swift/ASan does not support tvos yet.
skip-build-tvos
skip-test-tvos

# FIXME: Swift/ASan does not support watchos yet.
skip-build-watchos
skip-test-watchos

enable-asan
enable-ubsan

[preset: buildbot_incremental_asan,tools=DA,stdlib=RDA]
mixin-preset=buildbot_incremental_base_all_platforms

build-subdir=buildbot_incremental_asan_debug

# Build Release with debug info, so that we can symbolicate backtraces.
assertions

dash-dash

# FIXME: Swift/ASan does not support iOS yet.
skip-build-ios
skip-test-ios

# FIXME: Swift/ASan does not support tvos yet.
skip-build-tvos
skip-test-tvos

# FIXME: Swift/ASan does not support watchos yet.
skip-build-watchos
skip-test-watchos

enable-asan

swift-stdlib-build-type=RelWithDebInfo


[preset: buildbot_incremental,tools=RA,stdlib=RD,smoketest=macosx]
mixin-preset=
    buildbot_incremental_base
    lldb-smoketest,tools=RA
build-subdir=buildbot_incremental

# We build release+asserts.
release
assertions

# We run the OS X tests and validation tests.
test
validation-test

llvm-targets-to-build=X86;AArch64;PowerPC

# Set the vendor to apple
compiler-vendor=apple

dash-dash

# Always reconfigure cmake
reconfigure

# We want to always perform a verbose build
verbose-build

# Build ninja while we are at it
build-ninja

llbuild
swiftpm
indexstore-db
sourcekit-lsp
install-swift
install-llbuild
install-swiftpm

# We need to build the unittest extras so we can test
build-swift-stdlib-unittest-extra

# Make sure our stdlib is RA.
swift-stdlib-build-type=RelWithDebInfo
swift-stdlib-enable-assertions=true

# Disable non-x86 building/testing.
skip-build-ios
skip-test-ios
skip-build-tvos
skip-test-tvos
skip-build-watchos
skip-test-watchos
stdlib-deployment-targets=macosx-x86_64
swift-primary-variant-sdk=OSX
swift-primary-variant-arch=x86_64

# Don't build the benchmarks
skip-build-benchmarks

[preset: buildbot_incremental,tools=RA,stdlib=RD,smoketest=macosx,flto]
mixin-preset=buildbot_incremental,tools=RA,stdlib=RD,smoketest=macosx
build-subdir=buildbot_incremental

lto

dash-dash

[preset: buildbot_incremental,tools=RA,llvm-only]
build-subdir=buildbot_incremental_llvmonly

# Build Release without debug info, because it is faster to build.
release-debug
assertions
test=0
lit-args=-v

compiler-vendor=apple

dash-dash

llvm-include-tests
reconfigure
verbose-build
build-ninja

# Do not build swift or cmark
skip-build-swift
skip-build-cmark

#===------------------------------------------------------------------------===#
# A setting to run a buildbot that passes extra swift args when compiling
# modules that match regexp.
#
# This is currently used to run non-default pass orderings to stress the
# optimizer. See utils/pass-pipeline.
#===------------------------------------------------------------------------===#

[preset: buildbot_incremental_extra_swift_args,tools=RA,stdlib=RD]
build-subdir=buildbot_incremental_extra_swift_args
# Build standard library and SDK overlay for iOS device and simulator.
test
validation-test
extra-swift-args=%(extra_swift_args)s
release
assertions
compiler-vendor=apple

dash-dash

# On buildbots, always force a reconfiguration to make sure we pick up changes
# in the build-script and build-presets.ini.
reconfigure

verbose-build
build-ninja

build-swift-stdlib-unittest-extra

skip-build-ios
skip-test-ios
skip-build-lldb

sil-verify-all

#===------------------------------------------------------------------------===#
# Convenience aliases
#
# Do not use on buildbots!
#===------------------------------------------------------------------------===#

[preset: buildbot_incremental]
mixin-preset=buildbot_incremental,tools=RA,stdlib=RA

[preset: asan]
mixin-preset=buildbot_incremental_asan,tools=RDA,stdlib=RDA

#===------------------------------------------------------------------------===#
# Special Runtime Builders
#===------------------------------------------------------------------------===#

[preset: buildbot_incremental_leaks]
compiler-vendor=apple
dash-dash

# Disable ios. These builders are x86 only.
skip-ios
skip-tvos
skip-watchos
# Disable x86 testing. skip-ios disables testing of ios as well.
skip-test-osx

# Always reconfigure so we pick up changes in the build-script and
# build-presets.ini.
reconfigure
verbose-build
build-ninja
build-swift-stdlib-unittest-extra
swift-runtime-enable-leak-checker

[preset: buildbot_incremental_leaks,tools=RA,stdlib=R]
mixin-preset=buildbot_incremental_leaks
build-subdir=buildbot_incremental_leaks_RA_R

# Build release+asserts
release
assertions

dash-dash

# We want our stdlib to not have assertions.
swift-stdlib-enable-assertions=false

[preset: buildbot_incremental_leaks,tools=RA,stdlib=RA]
mixin-preset=buildbot_incremental_leaks
build-subdir=buildbot_incremental_leaks_RA_RA

# Build release+asserts
release
assertions

#===------------------------------------------------------------------------===#
# Package Builders
#===------------------------------------------------------------------------===#

# A mixin that enables 'lightweight' assertions that don't slow down the
# compiler significantly.
[preset: mixin_lightweight_assertions]
assertions
no-swift-stdlib-assertions

# FIXME: This should be:
# no-assertions
# swift-assertions
# ... but our tests are expecting assertions to be either on or off everywhere.

dash-dash

# AST verifier slows down the compiler significantly.
swift-enable-ast-verifier=0

#===------------------------------------------------------------------------===#
# Linux Builders
#===------------------------------------------------------------------------===#
[preset: mixin_linux_installation]
mixin-preset=mixin_lightweight_assertions

llbuild
swiftpm
xctest
libicu
libcxx

dash-dash

build-ninja
install-swift
install-lldb
install-llbuild
install-swiftpm
install-xctest
install-libicu
install-prefix=/usr
swift-install-components=autolink-driver;compiler;clang-resource-dir-symlink;stdlib;swift-remote-mirror;sdk-overlay;parser-lib;license;sourcekit-inproc
llvm-install-components=llvm-cov;llvm-profdata;IndexStore;clang;clang-headers;compiler-rt;clangd
install-libcxx
build-swift-static-stdlib
build-swift-static-sdk-overlay
build-swift-stdlib-unittest-extra

# Executes the lit tests for the installable package that is created
# Assumes the swift-integration-tests repo is checked out

test-installable-package

# Path to the root of the installation filesystem.
install-destdir=%(install_destdir)s

# Path to the .tar.gz package we would create.
installable-package=%(installable_package)s

[preset: buildbot_linux]
mixin-preset=mixin_linux_installation
build-subdir=buildbot_linux
lldb
release
test
validation-test
long-test
stress-test
test-optimized
foundation
libdispatch
indexstore-db
sourcekit-lsp
lit-args=-v

dash-dash

# rdar://problem/31454823
lldb-test-swift-only

install-foundation
install-libdispatch
reconfigure

[preset: mixin_buildbot_linux,no_test]
dash-dash

skip-test-cmark
skip-test-lldb
skip-test-swift
skip-test-llbuild
skip-test-swiftpm
skip-test-xctest
skip-test-foundation
skip-test-libdispatch
skip-test-playgroundsupport
skip-test-libicu
skip-test-indexstore-db
skip-test-sourcekit-lsp

# Linux package with out test
[preset: buildbot_linux,no_test]
mixin-preset=
    buildbot_linux
    mixin_buildbot_linux,no_test

[preset: buildbot_linux_crosscompile_android,tools=RA,stdlib=RD,build]
mixin-preset=buildbot_linux

release
assertions
extra-cmake-options=-DSWIFT_ENABLE_LLD_LINKER:BOOL=OFF

dash-dash

android
android-ndk=%(ndk_path)s
android-api-level=21
android-icu-uc=%(arm_dir)s/libicuucswift.so
android-icu-uc-include=%(arm_dir)s/icu/source/common
android-icu-i18n=%(arm_dir)s/libicui18nswift.so
android-icu-i18n-include=%(arm_dir)s/icu/source/i18n
android-icu-data=%(arm_dir)s/libicudataswift.so

[preset: buildbot_linux_crosscompile_android,tools=RA,stdlib=RD,build,aarch64]
mixin-preset=buildbot_linux_crosscompile_android,tools=RA,stdlib=RD,build

dash-dash

android-arch=aarch64

# Ubuntu 18.04 preset for backwards compat and future customizations.
[preset: buildbot_linux_1804]
mixin-preset=buildbot_linux

# Ubuntu 18.04 preset that skips all tests except for integration testing of the
# package.
[preset: buildbot_linux_1804,notest]
mixin-preset=
    buildbot_linux_1804
    mixin_buildbot_linux,no_test

# Ubuntu 16.10 preset for backwards compat and future customizations.
[preset: buildbot_linux_1610]
mixin-preset=buildbot_linux

# Ubuntu 16.10 preset that skips all tests except for integration testing of the
# package.
[preset: buildbot_linux_1610,notest]
mixin-preset=
    buildbot_linux_1610
    mixin_buildbot_linux,no_test

# Ubuntu 16.04 preset for backwards compat and future customizations.
[preset: buildbot_linux_1604]
mixin-preset=buildbot_linux

# Ubuntu 16.04 preset that skips all tests except for integration testing of the
# package.
[preset: buildbot_linux_1604,notest]
mixin-preset=
    buildbot_linux_1604
    mixin_buildbot_linux,no_test

# Ubuntu 15.10 preset for backwards compat and future customizations.
[preset: buildbot_linux_1510]
mixin-preset=buildbot_linux

# Ubuntu 15.10 preset that skips all tests except for integration testing of the
# package.
[preset: buildbot_linux_1510,notest]
mixin-preset=
    buildbot_linux_1510
    mixin_buildbot_linux,no_test

# Ubuntu 14.04 preset for backwards compat and future customizations.
[preset: buildbot_linux_1404]
mixin-preset=buildbot_linux

# Ubuntu 14.04 preset that skips all tests except for integration testing of the
# package.
[preset: buildbot_linux_1404,notest]
mixin-preset=
    buildbot_linux_1404
    mixin_buildbot_linux,no_test

[preset: buildbot_linux,smoketest]
mixin-preset=mixin_linux_installation
build-subdir=buildbot_linux
lldb
release
test
validation-test
foundation
libdispatch
indexstore-db
sourcekit-lsp
lit-args=-v

dash-dash

install-foundation
install-libdispatch
reconfigure
skip-test-lldb


[preset: buildbot_linux_1404_no_lldb]
mixin-preset=buildbot_incremental_linux
build-subdir=buildbot_linux
release
test
validation-test
long-test
stress-test
foundation
lit-args=-v

[preset: buildbot_linux_armv7]
release
llbuild
lldb
# Not all tests pass, currently
#test
foundation
swiftpm
xctest

build-subdir=buildbot_linux

dash-dash

install-swift
install-lldb
install-llbuild
install-foundation
install-swiftpm
install-xctest
install-prefix=/usr
swift-install-components=autolink-driver;compiler;clang-builtin-headers;stdlib;swift-remote-mirror;sdk-overlay;dev
build-swift-static-stdlib
build-swift-static-sdk-overlay

skip-test-lldb

# Executes the lit tests for the installable package that is created
# Assumes the swift-package-tests repo is checked out
# FIXME: Disabled until a home for the swift-snapshot-tests can be found.
#test-installable-package

# Path to the root of the installation filesystem.
install-destdir=%(install_destdir)s

# Path to the .tar.gz package we would create.
installable-package=%(installable_package)s

[preset: buildbot_incremental_linux_base]
assertions
release
test
validation-test
lit-args=-v

dash-dash

build-ninja
reconfigure

[preset: buildbot_incremental_linux]
mixin-preset=buildbot_incremental_linux_base
build-subdir=buildbot_incremental

libicu
llbuild
swiftpm
xctest
foundation
libdispatch
indexstore-db
sourcekit-lsp
dash-dash

install-swift
install-llbuild
install-libicu
install-swiftpm
install-foundation
install-libdispatch
install-xctest

[preset: buildbot_incremental_linux,long_test]
mixin-preset=buildbot_incremental_linux

test=0
validation-test=0
long-test=1
stress-test=1
test-optimized=0

[preset: buildbot_incremental_linux,llvm-only]
mixin-preset=buildbot_incremental_linux_base
build-subdir=buildbot_incremental_llvmonly

test=0
validation-test=0
long-test=0
stress-test=0
test-optimized=0

dash-dash

skip-build-swift
skip-build-cmark
llvm-include-tests

[preset: buildbot_incremental_linux,asan]
mixin-preset=buildbot_incremental_linux
build-subdir=buildbot_incremental_asan

enable-asan

# This does not currently pass due to leakers in the optimizer.
[preset: buildbot_incremental_linux,lsan,tools=RDA,stdlib=RDA,test=no]
build-subdir=buildbot_incremental_lsan

release-debuginfo
assertions
enable-lsan

dash-dash

build-ninja
reconfigure

[preset: buildbot_incremental_linux,lsan,tools=RDA,stdlib=DA,test=no]
build-subdir=buildbot_incremental_lsan

release-debuginfo
assertions
enable-lsan
debug-swift-stdlib
debug-libdispatch

dash-dash

build-ninja
reconfigure

#===------------------------------------------------------------------------===#
# OS X Package Builders
#===------------------------------------------------------------------------===#
[preset: mixin_osx_package_base]
ios
tvos
watchos

lldb
llbuild
swiftpm
swiftsyntax
skstresstester
swiftevolve
playgroundsupport
<<<<<<< HEAD
indexstore-db
sourcekit-lsp
=======
libcxx
>>>>>>> 51162443

# Build with debug info, this allows us to symbolicate crashes from
# production builds.
release-debuginfo
compiler-vendor=apple

dash-dash

lldb-no-debugserver
lldb-use-system-debugserver
lldb-build-type=Release
verbose-build
build-ninja
build-swift-static-stdlib
build-swift-static-sdk-overlay
build-swift-stdlib-unittest-extra
playgroundsupport-build-type=Release

install-swift
install-lldb
install-llbuild
install-swiftpm
install-swiftsyntax
skip-install-swiftsyntax-module
install-skstresstester
install-swiftevolve
install-playgroundsupport

install-destdir=%(install_destdir)s

darwin-install-extract-symbols

# Path where debug symbols will be installed.
install-symroot=%(install_symroot)s

# Path where the compiler, the runtime and the standard libraries will be
# installed.
install-prefix=%(install_toolchain_dir)s/usr

# Executes the lit tests for the installable package that is created
# Assumes the swift-integration-tests repo is checked out

test-installable-package

# If someone uses this for incremental builds, force reconfiguration.
reconfigure

swift-install-components=compiler;clang-resource-dir-symlink;stdlib;sdk-overlay;parser-lib;license;sourcekit-xpc-service;swift-remote-mirror;swift-remote-mirror-headers
llvm-install-components=llvm-cov;llvm-profdata;IndexStore;clang;clang-headers;compiler-rt;clangd
install-libcxx

# Path to the .tar.gz package we would create.
installable-package=%(installable_package)s

# Path to the .tar.gz symbols package
symbols-package=%(symbols_package)s

# Info.plist
darwin-toolchain-bundle-identifier=%(darwin_toolchain_bundle_identifier)s
darwin-toolchain-display-name=%(darwin_toolchain_display_name)s
darwin-toolchain-display-name-short=%(darwin_toolchain_display_name_short)s
darwin-toolchain-name=%(darwin_toolchain_xctoolchain_name)s
darwin-toolchain-version=%(darwin_toolchain_version)s
darwin-toolchain-alias=%(darwin_toolchain_alias)s

[preset: mixin_osx_package_test]
build-subdir=buildbot_osx

ios
tvos
watchos
test
validation-test
long-test
stress-test

dash-dash

lldb-test-swift-only

# Path to the .tar.gz package we would create.
installable-package=%(installable_package)s


[preset: buildbot_osx_package]
mixin-preset=
    mixin_osx_package_base
    mixin_osx_package_test
    mixin_lightweight_assertions


[preset: buildbot_osx_package,no_assertions]
mixin-preset=
    mixin_osx_package_base
    mixin_osx_package_test

dash-dash

no-assertions


[preset: buildbot_osx_package,no_assertions,lto]
mixin-preset=buildbot_osx_package,no_assertions

lto


# Debug version of the compilers, release version of the stdlib.
[preset: buildbot_osx_package,tools=DA,stdlib=R]
mixin-preset=buildbot_osx_package

build-subdir=buildbot_osx_debug

release-debuginfo
assertions
debug-llvm
debug-swift
no-swift-stdlib-assertions


# macOS package with out test
[preset: buildbot_osx_package,no_test]
mixin-preset=
    buildbot_osx_package

dash-dash

skip-test-swift
skip-test-swiftpm
skip-test-llbuild
skip-test-lldb
skip-test-cmark
skip-test-playgroundsupport
skip-test-swiftsyntax
skip-test-skstresstester
skip-test-swiftevolve

#===------------------------------------------------------------------------===#
# LLDB build configurations
#
# Use to build the compiler sources nested in LLDB.
#
# This is only used from Xcode, and expects the following configuration:
## an argument, swift_install_destdir=[path for Swift installed products]
## an environment variable, SWIFT_SOURCE_ROOT=[parent of swift/]
## an environment variable, SWIFT_BUILD_ROOT=[parent of Swift build directory]
#===------------------------------------------------------------------------===#

[preset: LLDB_Nested]
dash-dash
skip-build-benchmarks
install-destdir=%(swift_install_destdir)s
llvm-targets-to-build=X86;ARM;AArch64;PowerPC;SystemZ;Mips

[preset: LLDB_Swift_DebugAssert]
mixin-preset=
    LLDB_Nested

assertions

[preset: LLDB_Swift_DebugAssert_asan]
mixin-preset=
    LLDB_Swift_DebugAssert

enable-asan

[preset: LLDB_Swift_DebugAssert_with_devices]
mixin-preset=
    LLDB_Swift_DebugAssert

ios
tvos
watchos
build-swift-static-stdlib
build-swift-static-sdk-overlay
swift-stdlib-build-type=Release

[preset: LLDB_Swift_ReleaseAssert]
mixin-preset=
    LLDB_Nested

release-debuginfo
assertions

[preset: LLDB_Swift_ReleaseAssert_asan]
mixin-preset=
    LLDB_Swift_ReleaseAssert

enable-asan

[preset: LLDB_Swift_ReleaseAssert_with_devices]
mixin-preset=
    LLDB_Swift_ReleaseAssert

ios
tvos
watchos
build-swift-static-stdlib
build-swift-static-sdk-overlay
swift-stdlib-build-type=Release

#===------------------------------------------------------------------------===#
# Test all platforms on OS X builder
#===------------------------------------------------------------------------===#

[preset: buildbot_all_platforms,tools=RA,stdlib=RA]
mixin-preset=
    buildbot_incremental_base_all_platforms
    lldb-smoketest,tools=RA

build-subdir=buildbot_incremental

# Build Release without debug info, because it is faster to build.
release
assertions

# Build llbuild & swiftpm here
llbuild
swiftpm
swiftsyntax

# Build Playground support
playgroundsupport

dash-dash

# Run the SIL verifier after each transform when building swift files
sil-verify-all

# Don't run host tests for iOS, tvOS and watchOS platforms to make the build
# faster.
skip-test-ios-host
skip-test-tvos-host
skip-test-watchos-host


#===------------------------------------------------------------------------===#
# Test watchOS on OS X builder
#===------------------------------------------------------------------------===#

[preset: buildbot_watch_platform,tools=RA,stdlib=RA]
mixin-preset=buildbot_incremental_base_all_platforms

build-subdir=buildbot_incremental

# Build Release without debug info, because it is faster to build.
release
assertions

# Build llbuild & swiftpm here
llbuild
swiftpm

dash-dash

# Only run watchOS tests
skip-test-ios
skip-test-tvos
skip-test-osx


#===------------------------------------------------------------------------===#
# Test swiftPM on macOS builder
#===------------------------------------------------------------------------===#

[preset: buildbot_swiftpm_macos_platform,tools=RA,stdlib=RA]
mixin-preset=buildbot_incremental_base

build-subdir=buildbot_incremental

# Build Release without debug info, because it is faster to build.
release
assertions

# Build llbuild & swiftpm here
llbuild
swiftpm

dash-dash

skip-test-swift
skip-test-cmark
skip-test-llbuild

#===------------------------------------------------------------------------===#
# Test llbuild on macOS builder
#===------------------------------------------------------------------------===#

[preset: buildbot_llbuild_macos_platform,tools=RA,stdlib=RA]
mixin-preset=buildbot_incremental_base

build-subdir=buildbot_incremental

# Build Release without debug info, because it is faster to build.
release
assertions

# Build llbuild & swiftpm here
llbuild
swiftpm

dash-dash

skip-test-swift
skip-test-cmark

#===------------------------------------------------------------------------===#
# Remote Mirror Library
#===------------------------------------------------------------------------===#

[preset: mixin_remote_mirror_base]
no-assertions
swift-assertions

clang-user-visible-version=9.1.0

compiler-vendor=apple
dash-dash

build-ninja
release-debuginfo
reconfigure
swift-install-components=swift-remote-mirror
install-destdir=%(install_destdir)s
install-symroot=%(install_symroot)s
darwin-install-extract-symbols=1
skip-build-cmark
skip-build-llvm
skip-build-llbuild
skip-build-swiftpm
skip-build-benchmarks
install-swift
install-prefix=%(install_toolchain_dir)s/usr
build-swift-examples=0
build-swift-tools=0
build-swift-static-stdlib=0
build-swift-dynamic-stdlib=0
build-swift-static-sdk-overlay=0
build-swift-dynamic-sdk-overlay=0
swift-include-tests=0
llvm-include-tests=0

[preset: remote_mirror_ios_customization]

dash-dash

darwin-xcrun-toolchain=ios
darwin-deployment-version-ios=11.0
skip-build-osx
skip-test-osx
skip-build-tvos
skip-test-tvos
skip-build-watchos
skip-test-watchos
swift-sdks=IOS
swift-primary-variant-sdk=IOS
swift-primary-variant-arch=arm64
build-subdir=swift_remote_mirror_ios

[preset: remote_mirror_ios]
mixin-preset=
    mixin_remote_mirror_base
    remote_mirror_ios_customization

[preset: remote_mirror_watchos_customization]

dash-dash

darwin-xcrun-toolchain=watchos
darwin-deployment-version-watchos=4.0
skip-build-osx
skip-test-osx
skip-build-tvos
skip-test-tvos
skip-build-ios
skip-test-ios
swift-sdks=WATCHOS
swift-primary-variant-sdk=WATCHOS
swift-primary-variant-arch=armv7k
build-subdir=swift_remote_mirror_watchos

[preset: remote_mirror_watchos]
mixin-preset=
    mixin_remote_mirror_base
    remote_mirror_watchos_customization

[preset: remote_mirror_tvos_customization]

dash-dash

darwin-xcrun-toolchain=tvos
darwin-deployment-version-tvos=11.0
skip-build-osx
skip-test-osx
skip-build-watchos
skip-test-watchos
skip-build-ios
skip-test-ios
swift-sdks=TVOS
swift-primary-variant-sdk=TVOS
swift-primary-variant-arch=arm64
build-subdir=swift_remote_mirror_tvos

[preset: remote_mirror_tvos]
mixin-preset=
    mixin_remote_mirror_base
    remote_mirror_tvos_customization


#===------------------------------------------------------------------------===#
# Mixin for buildbots for CI
#===------------------------------------------------------------------------===#
[preset: mixin_buildbot_incremental,build]
build-subdir=buildbot_incremental
compiler-vendor=apple

# Build standard library and SDK overlay for iOS device and simulator.

ios
tvos
watchos

dash-dash

# On buildbots, always force a reconfiguration to make sure we pick up changes
# in the build-script and build-presets.ini.
reconfigure

verbose-build
build-ninja
build-swift-stdlib-unittest-extra
skip-build-benchmarks

[preset: mixin_buildbot_incremental,test=macOS,type=device]

test
validation-test
lit-args=-v

dash-dash

skip-test-ios
skip-test-tvos
skip-test-watchos
skip-reconfigure

[preset: mixin_buildbot_incremental,test=iOS,type=simulator]

test
validation-test
lit-args=-v

dash-dash

skip-test-osx
skip-test-tvos
skip-test-watchos
skip-reconfigure

[preset: mixin_buildbot_incremental,test=tvOS,type=simulator]
test
validation-test
lit-args=-v

dash-dash

skip-test-osx
skip-test-watchos
skip-test-ios
skip-reconfigure

[preset: mixin_buildbot_incremental,test=watchOS,type=simulator]

test
validation-test
lit-args=-v

dash-dash

skip-test-osx
skip-test-tvos
skip-test-ios
skip-reconfigure

#===------------------------------------------------------------------------===#
# Swift Preset
# Tools: Release and Assertions
# stdlib: Release and DebInfo
#===------------------------------------------------------------------------===#
[preset: buildbot_incremental,tools=RA,stdlib=RD,build]
mixin-preset=mixin_buildbot_incremental,build

# Build Release without debug info, because it is faster to build.
release
assertions

dash-dash

swift-stdlib-build-type=RelWithDebInfo
swift-stdlib-enable-assertions=false

[preset: buildbot_incremental,tools=RA,stdlib=RD,test=macOS,type=device]
mixin-preset=
    buildbot_incremental,tools=RA,stdlib=RD,build
    mixin_buildbot_incremental,test=macOS,type=device

[preset: buildbot_incremental,tools=RA,stdlib=RD,test=iOS,type=simulator]
mixin-preset=
    buildbot_incremental,tools=RA,stdlib=RD,build
    mixin_buildbot_incremental,test=iOS,type=simulator

[preset: buildbot_incremental,tools=RA,stdlib=RD,test=tvOS,type=simulator]
mixin-preset=
    buildbot_incremental,tools=RA,stdlib=RD,build
    mixin_buildbot_incremental,test=tvOS,type=simulator

[preset: buildbot_incremental,tools=RA,stdlib=RD,test=watchOS,type=simulator]
mixin-preset=
    buildbot_incremental,tools=RA,stdlib=RD,build
    mixin_buildbot_incremental,test=watchOS,type=simulator

#===------------------------------------------------------------------------===#
# Swift Preset
# Tools: Release and Assertions
# stdlib: Release, DebInfo and Assertions
#===------------------------------------------------------------------------===#
[preset: buildbot_incremental,tools=RA,stdlib=RDA,build]
mixin-preset=mixin_buildbot_incremental,build

# Build Release without debug info, because it is faster to build.
release
assertions

dash-dash

swift-stdlib-build-type=RelWithDebInfo
swift-stdlib-enable-assertions=true

# This is a release non-incremental build. Run sil-verify-all.
sil-verify-all

[preset: buildbot_incremental,tools=RA,stdlib=RDA,test=macOS,type=device]
mixin-preset=
    buildbot_incremental,tools=RA,stdlib=RDA,build
    mixin_buildbot_incremental,test=macOS,type=device

test-optimized

[preset: buildbot_incremental,tools=RA,stdlib=RDA,test=iOS,type=simulator]
mixin-preset=
    buildbot_incremental,tools=RA,stdlib=RDA,build
    mixin_buildbot_incremental,test=iOS,type=simulator

test-optimized

[preset: buildbot_incremental,tools=RA,stdlib=RDA,test=tvOS,type=simulator]
mixin-preset=
    buildbot_incremental,tools=RA,stdlib=RDA,build
    mixin_buildbot_incremental,test=tvOS,type=simulator

test-optimized

[preset: buildbot_incremental,tools=RA,stdlib=RDA,test=watchOS,type=simulator]
mixin-preset=
    buildbot_incremental,tools=RA,stdlib=RDA,build
    mixin_buildbot_incremental,test=watchOS,type=simulator

test-optimized

#===------------------------------------------------------------------------===#
# Swift Preset
# Tools: Release and Assertions
# stdlib: DebInfo and Assertions
#===------------------------------------------------------------------------===#
[preset: buildbot_incremental,tools=RA,stdlib=DA,build]
mixin-preset=mixin_buildbot_incremental,build

# Build Release without debug info, because it is faster to build.
release
assertions

dash-dash

swift-stdlib-build-type=RelWithDebInfo
swift-stdlib-enable-assertions=false

[preset: buildbot_incremental,tools=RA,stdlib=DA,test=macOS,type=device]
mixin-preset=
    buildbot_incremental,tools=RA,stdlib=DA,build
    mixin_buildbot_incremental,test=macOS,type=device

test-optimized

[preset: buildbot_incremental,tools=RA,stdlib=DA,test=iOS,type=simulator]
mixin-preset=
    buildbot_incremental,tools=RA,stdlib=DA,build
    mixin_buildbot_incremental,test=iOS,type=simulator

test-optimized

[preset: buildbot_incremental,tools=RA,stdlib=DA,test=tvOS,type=simulator]
mixin-preset=
    buildbot_incremental,tools=RA,stdlib=DA,build
    mixin_buildbot_incremental,test=tvOS,type=simulator

test-optimized

[preset: buildbot_incremental,tools=RA,stdlib=DA,test=watchOS,type=simulator]
mixin-preset=
    buildbot_incremental,tools=RA,stdlib=DA,build
    mixin_buildbot_incremental,test=watchOS,type=simulator

test-optimized

#===------------------------------------------------------------------------===#
# Swift Preset
# Tools: Release and Assertions
# stdlib: Release and Assertions
#===------------------------------------------------------------------------===#
[preset: buildbot_incremental,tools=RA,stdlib=RA,build]
mixin-preset=mixin_buildbot_incremental,build

# Build Release without debug info, because it is faster to build.
release
assertions

dash-dash

[preset: buildbot_incremental,tools=RA,stdlib=RA,test=macOS,type=device]
mixin-preset=
    buildbot_incremental,tools=RA,stdlib=RA,build
    mixin_buildbot_incremental,test=macOS,type=device

test-optimized

[preset: buildbot_incremental,tools=RA,stdlib=RA,test=iOS,type=simulator]
mixin-preset=
    buildbot_incremental,tools=RA,stdlib=RA,build
    mixin_buildbot_incremental,test=iOS,type=simulator

test-optimized

[preset: buildbot_incremental,tools=RA,stdlib=RA,test=tvOS,type=simulator]
mixin-preset=
    buildbot_incremental,tools=RA,stdlib=RA,build
    mixin_buildbot_incremental,test=tvOS,type=simulator

test-optimized

[preset: buildbot_incremental,tools=RA,stdlib=RA,test=watchOS,type=simulator]
mixin-preset=
    buildbot_incremental,tools=RA,stdlib=RA,build
    mixin_buildbot_incremental,test=watchOS,type=simulator

test-optimized

#===------------------------------------------------------------------------===#
# Swift Preset
# Tools: DebInfo and Assertions
# stdlib: Release and Assertions
#===------------------------------------------------------------------------===#
[preset: buildbot_incremental,tools=DA,stdlib=RA,build]
mixin-preset=mixin_buildbot_incremental,build

# Build Release without debug info, because it is faster to build.
release-debuginfo
assertions
debug-llvm
debug-swift

dash-dash

#===------------------------------------------------------------------------===#
# Swift Preset
# Tools: DebInfo and Assertions
# stdlib: DebInfo and Assertions
#===------------------------------------------------------------------------===#
[preset: buildbot_incremental,tools=DA,stdlib=DA,build]
mixin-preset=mixin_buildbot_incremental,build

# Build Release without debug info, because it is faster to build.
release-debuginfo
assertions
debug-llvm
debug-swift

dash-dash

swift-stdlib-build-type=RelWithDebInfo
swift-stdlib-enable-assertions=true

#===------------------------------------------------------------------------===#
# Swift Coverage Preset
#===------------------------------------------------------------------------===#

[preset: buildbot_incremental,tools=RDA,stdlib=RDA,coverage]
build-subdir=buildbot_incremental_coverage
release-debuginfo
assertions
swift-analyze-code-coverage=not-merged
test
validation-test
skip-test-ios
skip-test-tvos
skip-test-watchos
skip-build-benchmark
verbose-build
lit-args=-v
reconfigure
build-ninja

#===------------------------------------------------------------------------===#
# iOS arm64 cross compiler
#===------------------------------------------------------------------------===#
[preset: buildbot_iphoneos_arm64_crosscompiler]

build-subdir=LLVMClangSwift_iphoneos
release

dash-dash

cross-compile-hosts=iphoneos-arm64
compiler-vendor=apple
swift-primary-variant-sdk=IOS
swift-primary-variant-arch=arm64
extra-cmake-options=-DLLVM_ENABLE_BACKTRACES:BOOL=OFF

build-toolchain-only=1
build-swift-static-stdlib=0
build-swift-dynamic-stdlib=0
build-swift-static-sdk-overlay=0
build-swift-dynamic-sdk-overlay=0
build-runtime-with-host-compiler=0
skip-build-benchmarks
llvm-include-tests=0
llvm-enable-modules=0
build-swift-examples=0
swift-include-tests=0
darwin-deployment-version-ios=10.0
darwin-crash-reporter-client=1

[preset: build_swiftsyntax_release]
release
lto
no-assertions
build-libparser-only
swiftsyntax
verbose-build
skip-swiftsyntax-swiftside
darwin-install-extract-symbols<|MERGE_RESOLUTION|>--- conflicted
+++ resolved
@@ -1065,12 +1065,9 @@
 skstresstester
 swiftevolve
 playgroundsupport
-<<<<<<< HEAD
+libcxx
 indexstore-db
 sourcekit-lsp
-=======
-libcxx
->>>>>>> 51162443
 
 # Build with debug info, this allows us to symbolicate crashes from
 # production builds.
